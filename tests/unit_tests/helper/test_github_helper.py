import base64
import unittest
from unittest.mock import patch, MagicMock

from superagi.helper.github_helper import GithubHelper

class TestGithubHelper(unittest.TestCase):
    @patch('requests.get')
    def test_check_repository_visibility(self, mock_get):
        # Create response mock
        mock_resp = MagicMock()
        mock_resp.status_code = 200
        mock_resp.json.return_value = {'private': False}
        mock_get.return_value = mock_resp

        gh = GithubHelper('access_token', 'username')
        visibility = gh.check_repository_visibility('owner', 'repo')

        self.assertEqual(visibility, False)
        mock_get.assert_called_once_with(
            "https://api.github.com/repos/owner/repo",
            headers={"Authorization": "Token access_token", "Accept": "application/vnd.github.v3+json"}
        )

    @patch('requests.get')
    def test_get_file_path(self, mock_get):
        gh = GithubHelper('access_token', 'username')
        path = gh.get_file_path('test.txt', 'dir')
        self.assertEqual(path, 'dir/test.txt')


    @patch('requests.get')
    def test_search_repo(self, mock_get):
        # Create response mock
        mock_resp = MagicMock()
        mock_resp.raise_for_status.return_value = None
        mock_resp.json.return_value = 'data'
        mock_get.return_value = mock_resp

        gh = GithubHelper('access_token', 'username')
        data = gh.search_repo('owner', 'repo', 'test.txt', '')

        self.assertEqual(data, 'data')
        mock_get.assert_called_once_with(
            'https://api.github.com/repos/owner/repo/contents/test.txt',
            headers={"Authorization": "token access_token", "Content-Type": "application/vnd.github+json"}
        )

    @patch('requests.get')
    @patch('requests.patch')
    def test_sync_branch(self, mock_patch, mock_get):
        # Create response mocks
        mock_get_resp = MagicMock()
        mock_get_resp.json.return_value = {'commit': {'sha': 'sha'}}
        mock_get.return_value = mock_get_resp
        mock_patch_resp = MagicMock()
        mock_patch_resp.status_code = 200
        mock_patch.return_value = mock_patch_resp

        gh = GithubHelper('access_token', 'username')
        gh.sync_branch('owner', 'repo', 'base', 'head', {'header': 'value'})

        mock_get.assert_called_once_with(
            'https://api.github.com/repos/owner/repo/branches/base',
            headers={'header': 'value'}
        )
        mock_patch.assert_called_once_with(
            'https://api.github.com/repos/username/repo/git/refs/heads/head',
            json={'sha': 'sha', 'force': True},
            headers={'header': 'value'}
        )

    @patch('requests.get')
    @patch('requests.post')
    def test_create_branch(self, mock_post, mock_get):
        # Create response mocks
        mock_get_resp = MagicMock()
        mock_get_resp.json.return_value = {'object': {'sha': 'sha'}}
        mock_get.return_value = mock_get_resp
        mock_post_resp = MagicMock()
        mock_post_resp.status_code = 201
        mock_post.return_value = mock_post_resp

        gh = GithubHelper('access_token', 'username')
        status_code = gh.create_branch('repo', 'base', 'head', {'header': 'value'})

        self.assertEqual(status_code, 201)
        mock_get.assert_called_once_with(
            'https://api.github.com/repos/username/repo/git/refs/heads/base',
            headers={'header': 'value'}
        )
        mock_post.assert_called_once_with(
            'https://api.github.com/repos/username/repo/git/refs',
            json={'ref': 'refs/heads/head', 'sha': 'sha'},
            headers={'header': 'value'}
        )

    @patch('requests.post')
    def test_make_fork(self, mock_post):
        # Create response mock
        mock_resp = MagicMock()
        mock_resp.status_code = 202
        mock_post.return_value = mock_resp

        gh = GithubHelper('access_token', 'username')
        with patch.object(GithubHelper, 'sync_branch') as mock_sync:
            status_code = gh.make_fork('owner', 'repo', 'base', {'header': 'value'})

        self.assertEqual(status_code, 202)
        mock_post.assert_called_once_with(
            'https://api.github.com/repos/owner/repo/forks',
            headers={'header': 'value'}
        )
        mock_sync.assert_called_once_with('owner', 'repo', 'base', 'base', {'header': 'value'})

    @patch('requests.delete')
    def test_delete_file(self, mock_delete):
        # Create response mock
        mock_resp = MagicMock()
        mock_resp.status_code = 200
        mock_delete.return_value = mock_resp

        gh = GithubHelper('access_token', 'username')
        with patch.object(GithubHelper, 'get_sha', return_value='sha') as mock_sha:
            status_code = gh.delete_file('repo', 'test.txt', 'path', 'message', 'head', {'header': 'value'})

        self.assertEqual(status_code, 200)
        mock_sha.assert_called_once_with('username', 'repo', 'test.txt', 'path')
        mock_delete.assert_called_once_with(
            'https://api.github.com/repos/username/repo/contents/path/test.txt',
            json={'message': 'message', 'sha': 'sha', 'branch': 'head'},
            headers={'header': 'value'}
        )
<<<<<<< HEAD
        
=======

>>>>>>> 694b3af6
    @patch('requests.post')
    def test_create_pull_request(self, mock_post):
        # Create response mock
        mock_resp = MagicMock()
        mock_resp.status_code = 201
        mock_post.return_value = mock_resp

        gh = GithubHelper('access_token', 'username')
        status_code = gh.create_pull_request('owner', 'repo', 'head', 'base', {'header': 'value'})

        self.assertEqual(status_code, 201)
        mock_post.assert_called_once_with(
            'https://api.github.com/repos/owner/repo/pulls',
            json={
                'title': 'Pull request by username',
                'body': 'Please review and merge this change.',
                'head': 'username:head',
                'head_repo': 'repo',
                'base': 'base'
            },
            headers={'header': 'value'}
        )

    # ... more tests for other methods

if __name__ == '__main__':
    unittest.main()<|MERGE_RESOLUTION|>--- conflicted
+++ resolved
@@ -131,11 +131,7 @@
             json={'message': 'message', 'sha': 'sha', 'branch': 'head'},
             headers={'header': 'value'}
         )
-<<<<<<< HEAD
-        
-=======
 
->>>>>>> 694b3af6
     @patch('requests.post')
     def test_create_pull_request(self, mock_post):
         # Create response mock
