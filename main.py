--- conflicted
+++ resolved
@@ -335,11 +335,7 @@
     try:
         Authorize.jwt_required()
         current_user_email = Authorize.get_jwt_subject()
-<<<<<<< HEAD
-        current_user = session.query(User).filter(User.email == current_user_email)
-=======
         current_user = session.query(User).filter(User.email == current_user_email).first()
->>>>>>> 2b5a77a6
         return current_user
     except:
         raise HTTPException(status_code=status.HTTP_401_UNAUTHORIZED, detail="Invalid token")
