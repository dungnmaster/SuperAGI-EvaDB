import React, { useState, useEffect, useRef } from 'react';
import Image from "next/image";
import {ToastContainer, toast} from 'react-toastify';
import 'react-toastify/dist/ReactToastify.css';
import styles from './Agents.module.css';
import {createAgent, fetchAgentTemplateConfigLocal, getOrganisationConfig, uploadFile} from "@/pages/api/DashboardService";
import {
  formatBytes,
  openNewTab,
  removeTab,
  setLocalStorageValue,
  setLocalStorageArray,
  getUserTimezone,
  convertToGMT
} from "@/utils/utils";
import {EventBus} from "@/utils/eventBus";
import Datetime from "react-datetime";
import "react-datetime/css/react-datetime.css";
import 'moment-timezone';

export default function AgentCreate({sendAgentData, selectedProjectId, fetchAgents, toolkits, organisationId, template, internalId}) {
  const [advancedOptions, setAdvancedOptions] = useState(false);
  const [agentName, setAgentName] = useState("");
  const [agentDescription, setAgentDescription] = useState("");
  const [longTermMemory, setLongTermMemory] = useState(true);
  const [addResources, setAddResources] = useState(true);
  const [input, setInput] = useState([]);
  const [isDragging, setIsDragging] = useState(false);
  const [createClickable, setCreateClickable] = useState(true);
  const fileInputRef = useRef(null);
  const pdf_icon = '/images/pdf_file.svg';
  const txt_icon = '/images/txt_file.svg';
  const img_icon = '/images/img_file.svg';
  const [maxIterations, setIterations] = useState(25);
  const [toolkitList, setToolkitList] = useState(toolkits)
  const [searchValue, setSearchValue] = useState('');

  const constraintsArray = [
    "If you are unsure how you previously did something or want to recall past events, thinking about similar events will help you remember.",
    "Ensure the tool and args are as per current plan and reasoning",
    'Exclusively use the tools listed under "TOOLS"',
    "REMEMBER to format your response as JSON, using double quotes (\"\") around keys and string values, and commas (,) to separate items in arrays and objects. IMPORTANTLY, to use a JSON object as a string in another JSON object, you need to escape the double quotes."
  ];
  const [constraints, setConstraints] = useState(constraintsArray);

  const [goals, setGoals] = useState(['Describe the agent goals here']);
  const [instructions, setInstructions] = useState(['']);

  const models = ['gpt-4', 'gpt-3.5-turbo','gpt-3.5-turbo-16k', 'gpt-4-32k']
  const [model, setModel] = useState(models[1]);
  const modelRef = useRef(null);
  const [modelDropdown, setModelDropdown] = useState(false);

  const agentTypes = ["Don't Maintain Task Queue", "Maintain Task Queue"]
  const [agentType, setAgentType] = useState(agentTypes[0]);
  const agentRef = useRef(null);
  const [agentDropdown, setAgentDropdown] = useState(false);

  const exitCriteria = ["No exit criterion", "System defined", "User defined", "Number of steps/tasks"]
  const [exitCriterion, setExitCriterion] = useState(exitCriteria[0]);
  const exitRef = useRef(null);
  const [exitDropdown, setExitDropdown] = useState(false);

  const [stepTime, setStepTime] = useState(500);

  const rollingWindows = ["5", "10", "15", "20"]
  const [rollingWindow, setRollingWindow] = useState(rollingWindows[1]);
  const rollingRef = useRef(null);
  const [rollingDropdown, setRollingDropdown] = useState(false);

  const databases = ["Pinecone"]
  const [database, setDatabase] = useState(databases[0]);
  const databaseRef = useRef(null);
  const [databaseDropdown, setDatabaseDropdown] = useState(false);

  const permissions = ["God Mode","RESTRICTED (Will ask for permission before using any tool)"]
  const [permission, setPermission] = useState(permissions[0]);
  const permissionRef = useRef(null);
  const [permissionDropdown, setPermissionDropdown] = useState(false);

  const [selectedTools, setSelectedTools] = useState([]);
  const [toolNames, setToolNames] = useState(['SearxSearch', 'Read File', 'Write File']);
  const toolkitRef = useRef(null);
  const [toolkitDropdown, setToolkitDropdown] = useState(false);

  const excludedToolkits = ["Thinking Toolkit", "Human Input Toolkit"];
  const [hasAPIkey, setHasAPIkey] = useState(false);

  const [createDropdown, setCreateDropdown] = useState(false);	
  const [createModal, setCreateModal] = useState(false);	
  const [isRecurring, setIsRecurring] = useState(false);	
  const [timeDropdown, setTimeDropdown] = useState(false);	
  const [expiryDropdown, setExpiryDropdown] = useState(false);
  
  const [startTime, setStartTime] = useState('');

  const timeUnitArray = ['Days', 'Hours', 'Minutes'];
  const [timeUnit, setTimeUnit] = useState(timeUnitArray[1]);
  const [timeValue, setTimeValue] = useState(null);
  
  const expiryTypeArray = ['Specific Date', 'After certain number of runs', 'No expiry'];
  const [expiryType, setExpiryType] = useState(expiryTypeArray[1]);
  const [expiryRuns, setExpiryRuns] = useState(null);
  const [expiryDate, setExpiryDate] = useState('');
  
  const timeRef = useRef(null);	
  const expiryRef = useRef(null);
 	
  const handleDateTimeChange = (momentObj) => {	
    const expiryDate = convertToGMT(momentObj);
    setLocalStorageValue("agent_expiry_date_" + String(internalId), expiryDate, setExpiryDate);
  };

  const handleTimeChange = (momentObj) => {	
    const startTime = convertToGMT(momentObj);
    setLocalStorageValue("agent_start_time_" + String(internalId), startTime, setStartTime);
  };

  const toggleRecurring = () => {
    setLocalStorageValue("agent_is_recurring_" + String(internalId), !isRecurring, setIsRecurring);
  };

  const closeCreateModal = () => {
    setCreateModal(false);
    setCreateDropdown(false);	
  };

  const handleTimeSelect = (index) => {
    setLocalStorageValue("agent_time_unit_" + String(internalId), timeUnitArray[index], setTimeUnit);
    setTimeDropdown(false);	
  }

  const handleExpirySelect = (index) => {
    setLocalStorageValue("agent_expiry_type_" + String(internalId), expiryTypeArray[index], setExpiryType);
    setExpiryDropdown(false);	
  }

  const handleDateChange = (event) => {	
    setLocalStorageValue("agent_time_value_" + String(internalId), event.target.value, setTimeValue);
  };

  const handleExpiryRuns = (event) => {	
    setLocalStorageValue("agent_expiry_runs_" + String(internalId), event.target.value, setExpiryRuns);
  };

  useEffect(() => {
    getOrganisationConfig(organisationId, "model_api_key")
      .then((response) => {
        const apiKey = response.data.value
        setHasAPIkey(!(apiKey === null || apiKey.replace(/\s/g, '') === ''));
      })
      .catch((error) => {
        console.error('Error fetching project:', error);
      });
  }, [organisationId]);

  const filterToolsByNames = () => {
    if(toolkitList) {
      const selectedToolIds = toolkits
        .flatMap(toolkit => toolkit.tools)
        .filter(tool => toolNames.includes(tool.name))
        .map(tool => tool.id);

      setLocalStorageArray("tool_ids_" + String(internalId), selectedToolIds, setSelectedTools);
    }
  };

  const handleIterationChange = (event) => {
    setLocalStorageValue("agent_iterations_" + String(internalId), parseInt(event.target.value), setIterations);
  };

  useEffect(() => {
    filterToolsByNames();
  }, [toolNames]);

  useEffect(() => {
    if(template !== null) {
      setLocalStorageValue("agent_name_" + String(internalId), template.name, setAgentName);
      setLocalStorageValue("agent_description_" + String(internalId), template.description, setAgentDescription);
      setLocalStorageValue("advanced_options_" + String(internalId), true, setAdvancedOptions);

      fetchAgentTemplateConfigLocal(template.id)
          .then((response) => {
            const data = response.data || [];
            setLocalStorageArray("agent_goals_" + String(internalId), data.goal, setGoals);
            setLocalStorageValue("agent_type_" + String(internalId), data.agent_type, setAgentType);
            setLocalStorageArray("agent_constraints_" + String(internalId), data.constraints, setConstraints);
            setLocalStorageValue("agent_iterations_" + String(internalId), data.max_iterations, setIterations);
            setLocalStorageValue("agent_step_time_" + String(internalId), data.iteration_interval, setStepTime);
            setLocalStorageValue("agent_rolling_window_" + String(internalId), data.memory_window, setRollingWindow);
            setLocalStorageValue("agent_permission_" + String(internalId), data.permission_type, setPermission);
            setLocalStorageArray("agent_instructions_" + String(internalId), data.instruction, setInstructions);
            setLocalStorageValue("agent_database_" + String(internalId), data.LTM_DB, setDatabase);
            setLocalStorageValue("agent_model_" + String(internalId), data.model, setModel);
            setLocalStorageArray("tool_names_" + String(internalId), data.tools, setToolNames);
          })
          .catch((error) => {
            console.error('Error fetching template details:', error);
          });
    }
  }, []);

  useEffect(() => {
    function handleClickOutside(event) {
      if(timeRef.current && !timeRef.current.contains(event.target))	
      {	
        setTimeDropdown(false)	
      }	
      if(expiryRef.current && !expiryRef.current.contains(event.target))	
      {	
        setExpiryDropdown(false);	
      }

      if (modelRef.current && !modelRef.current.contains(event.target)) {
        setModelDropdown(false)
      }

      if (agentRef.current && !agentRef.current.contains(event.target)) {
        setAgentDropdown(false)
      }

      if (exitRef.current && !exitRef.current.contains(event.target)) {
        setExitDropdown(false)
      }

      if (rollingRef.current && !rollingRef.current.contains(event.target)) {
        setRollingDropdown(false)
      }

      if (databaseRef.current && !databaseRef.current.contains(event.target)) {
        setDatabaseDropdown(false)
      }

      if (permissionRef.current && !permissionRef.current.contains(event.target)) {
        setPermissionDropdown(false)
      }

      if (toolkitRef.current && !toolkitRef.current.contains(event.target)) {
        setToolkitDropdown(false)
      }
    }

    document.addEventListener('mousedown', handleClickOutside);
    return () => {
      document.removeEventListener('mousedown', handleClickOutside);
    };
  }, []);

  const addTool = (tool) => {
    if (!selectedTools.includes(tool.id) && !toolNames.includes(tool.name)) {
      const updatedToolIds = [...selectedTools, tool.id];
      setLocalStorageArray("tool_ids_" + String(internalId), updatedToolIds, setSelectedTools);

      const updatedToolNames = [...toolNames, tool.name];
      setLocalStorageArray("tool_names_" + String(internalId), updatedToolNames, setToolNames);
    }
    setSearchValue('');
  };

  const addToolkit = (toolkit) => {
    const updatedToolIds = [...selectedTools];
    const updatedToolNames = [...toolNames];

    toolkit.tools.map((tool) => {
      if (!selectedTools.includes(tool.id) && !toolNames.includes(tool.name)) {
        updatedToolIds.push(tool.id);
        updatedToolNames.push(tool.name);
      }
    });

    setLocalStorageArray("tool_ids_" + String(internalId), updatedToolIds, setSelectedTools);
    setLocalStorageArray("tool_names_" + String(internalId), updatedToolNames, setToolNames);
    setSearchValue('');
  }
  
  const removeTool = (indexToDelete) => {
    const updatedToolIds = [...selectedTools];
    updatedToolIds.splice(indexToDelete, 1);
    setLocalStorageArray("tool_ids_" + String(internalId), updatedToolIds, setSelectedTools);

    const updatedToolNames = [...toolNames];
    updatedToolNames.splice(indexToDelete, 1);
    setLocalStorageArray("tool_names_" + String(internalId), updatedToolNames, setToolNames);
  };

  const handlePermissionSelect = (index) => {
    setLocalStorageValue("agent_permission_" + String(internalId), permissions[index], setPermission);
    setPermissionDropdown(false);
  };

  const handleDatabaseSelect = (index) => {
    setLocalStorageValue("agent_database_" + String(internalId), databases[index], setDatabase);
    setDatabaseDropdown(false);
  };

  const handleWindowSelect = (index) => {
    setLocalStorageValue("agent_rolling_window_" + String(internalId), rollingWindows[index], setRollingWindow);
    setRollingDropdown(false);
  };

  const handleStepChange = (event) => {
    setLocalStorageValue("agent_step_time_" + String(internalId), event.target.value, setStepTime);
  };

  const handleExitSelect = (index) => {
    setLocalStorageValue("agent_exit_criterion_" + String(internalId), exitCriteria[index], setExitCriterion);
    setExitDropdown(false);
  };

  const handleAgentSelect = (index) => {
    setLocalStorageValue("agent_type_" + String(internalId), agentTypes[index], setAgentType);
    setAgentDropdown(false);
  };

  const handleModelSelect = (index) => {
    setLocalStorageValue("agent_model_" + String(internalId), models[index], setModel);
    setModelDropdown(false);
  };

  const handleGoalChange = (index, newValue) => {
    const updatedGoals = [...goals];
    updatedGoals[index] = newValue;
    setLocalStorageArray("agent_goals_" + String(internalId), updatedGoals, setGoals);
  };

  const handleInstructionChange = (index, newValue) => {
    const updatedInstructions = [...instructions];
    updatedInstructions[index] = newValue;
    setLocalStorageArray("agent_instructions_" + String(internalId), updatedInstructions, setInstructions);
  };

  const handleConstraintChange = (index, newValue) => {
    const updatedConstraints = [...constraints];
    updatedConstraints[index] = newValue;
    setLocalStorageArray("agent_constraints_" + String(internalId), updatedConstraints, setConstraints);
  };

  const handleGoalDelete = (index) => {
    const updatedGoals = [...goals];
    updatedGoals.splice(index, 1);
    setLocalStorageArray("agent_goals_" + String(internalId), updatedGoals, setGoals);
  };

  const handleInstructionDelete = (index) => {
    const updatedInstructions = [...instructions];
    updatedInstructions.splice(index, 1);
    setLocalStorageArray("agent_instructions_" + String(internalId), updatedInstructions, setInstructions);
  };

  const handleConstraintDelete = (index) => {
    const updatedConstraints = [...constraints];
    updatedConstraints.splice(index, 1);
    setLocalStorageArray("agent_constraints_" + String(internalId), updatedConstraints, setConstraints);
  };

  const addGoal = () => {
    setLocalStorageArray("agent_goals_" + String(internalId), [...goals, 'new goal'], setGoals);
  };

  const addInstruction = () => {
    setLocalStorageArray("agent_instructions_" + String(internalId), [...instructions, 'new instructions'], setInstructions);
  };

  const addConstraint = () => {
    setLocalStorageArray("agent_constraints_" + String(internalId), [...constraints, 'new constraint'], setConstraints);
  };

  const handleNameChange = (event) => {
    setLocalStorageValue("agent_name_" + String(internalId), event.target.value, setAgentName);
  };

  const handleDescriptionChange = (event) => {
    setLocalStorageValue("agent_description_" + String(internalId), event.target.value, setAgentDescription);
  };

  const preventDefault = (e) => {
    e.stopPropagation();
  };

  function uploadResource(agentId, fileData) {
    const formData = new FormData();
    formData.append('file', fileData.file);
    formData.append('name', fileData.name);
    formData.append('size', fileData.size);
    formData.append('type', fileData.type);

    return uploadFile(agentId, formData);
  }

  useEffect(() => {
    const keySet = (eventData) => {
      setHasAPIkey(true);
    };

    EventBus.on('keySet', keySet);

    return () => {
      EventBus.off('keySet', keySet);
    };
  });

  const handleAddAgent = () => {
    if(!hasAPIkey) {
      toast.error("Your OpenAI API key is empty!", {autoClose: 1800});
      openNewTab(-3, "Settings", "Settings");
      return
    }

    if (agentName.replace(/\s/g, '') === '') {
      toast.error("Agent name can't be blank", {autoClose: 1800});
      return
    }

    if (agentDescription.replace(/\s/g, '') === '') {
      toast.error("Agent description can't be blank", {autoClose: 1800});
      return
    }

    const isEmptyGoal = goals.some((goal) => goal.replace(/\s/g, '') === '');
    if (isEmptyGoal) {
      toast.error("Goal can't be empty", { autoClose: 1800 });
      return;
    }

    if (selectedTools.length <= 0) {
      toast.error("Add atleast one tool", {autoClose: 1800});
      return
    }

    setCreateClickable(false);

    let permission_type = permission;
    if (permission.includes("RESTRICTED")) {
      permission_type = "RESTRICTED";
    }

    const agentData = {
      "name": agentName,
      "project_id": selectedProjectId,
      "description": agentDescription,
      "goal": goals,
      "instruction":instructions,
      "agent_type": agentType,
      "constraints": constraints,
      "toolkits": [],
      "tools": selectedTools,
      "exit": exitCriterion,
      "iteration_interval": stepTime,
      "model": model,
      "max_iterations": maxIterations,
      "permission_type": permission_type,
      "LTM_DB": longTermMemory ? database : null,
      "memory_window": rollingWindow
    };

    const scheduleAgentData = {
<<<<<<< HEAD
      "agent":{
        "name": agentName,
        "project_id": selectedProjectId,
        "description": agentDescription,
        "goal": goals,
        "instruction":instructions,
        "agent_type": agentType,
        "constraints": constraints,
        "toolkits": [],
        "tools": selectedTools,
        "exit": exitCriterion,
        "iteration_interval": stepTime,
        "model": model,
        "max_iterations": maxIterations,
        "permission_type": permission_type,
        "LTM_DB": longTermMemory ? database : null,
        "memory_window": rollingWindow,
        "user_timezone": getUserTimezone(),	
      },
      "schedule":{
        "start_time": gmtTime,	
        "recurrence_interval": timeValue + time,
        "expiry_date": gmtDateTime,	
        "expiry_runs": expiryRuns,
      }
=======
      "name": agentName,
      "project_id": selectedProjectId,
      "description": agentDescription,
      "goal": goals,
      "instruction":instructions,
      "agent_type": agentType,
      "constraints": constraints,
      "toolkits": [],
      "tools": selectedTools,
      "exit": exitCriterion,
      "iteration_interval": stepTime,
      "model": model,
      "max_iterations": maxIterations,
      "permission_type": permission_type,
      "LTM_DB": longTermMemory ? database : null,
      "memory_window": rollingWindow,
      "user_timezone": getUserTimezone(),	
      "start_time": startTime,	
      "recurrence_interval": timeValue + timeUnit,
      "expiry_date": expiryDate,
      "expiry_runs": expiryRuns,
>>>>>>> bd5898de
    }	
   
    createAgent(createModal ? scheduleAgentData : agentData, createModal)
      .then((response) => {
        const agent_id = response.data.id;
        fetchAgents();
        removeTab(-1, "new agent", "Create_Agent");
        sendAgentData({ id: agent_id, name: response.data.name, contentType: "Agents", execution_id: response.data.execution_id });
        if(addResources) {
          input.forEach((fileData) => {
            input.forEach(fileData => {
              uploadResource(agent_id, fileData)
                .then(response => {})
                .catch(error => {
                  console.error('Error uploading resource:', error);
                });
            });
          });
        }
        toast.success('Agent created successfully', {autoClose: 1800});
        setCreateClickable(true);
      })
      .catch((error) => {
        console.error('Error creating agent:', error);
        setCreateClickable(true);
      });
  };

  const toggleToolkit = (e, id) => {
    e.stopPropagation();
    const toolkitToUpdate = toolkitList.find(toolkit => toolkit.id === id);
    if (toolkitToUpdate) {
      const newOpenValue = !toolkitToUpdate.isOpen;
      setToolkitOpen(id, newOpenValue);
    }
  };

  const setToolkitOpen = (id, isOpen) => {
    const updatedToolkits = toolkitList.map(toolkit =>
      toolkit.id === id ? { ...toolkit, isOpen: isOpen } : { ...toolkit, isOpen: false }
    );
    setToolkitList(updatedToolkits);
  };

  const clearTools = (e) => {
    e.stopPropagation();
    setLocalStorageArray("tool_names_" + String(internalId), [], setToolNames);
    setLocalStorageArray("tool_ids_" + String(internalId), [], setSelectedTools);
  };

  const handleFileInputChange = (event) => {
    const files = event.target.files;
    setFileData(files);
  };

  const handleDropAreaClick = () => {
    fileInputRef.current.click();
  };

  const handleDragEnter = (event) => {
    event.preventDefault();
    setIsDragging(true);
  };

  const handleDragLeave = () => {
    setIsDragging(false);
  };

  const handleDragOver = (event) => {
    event.preventDefault();
  };

  function setFileData(files) {
    if (files.length > 0) {
      const fileData = {
        "file": files[0],
        "name": files[0].name,
        "size": files[0].size,
        "type": files[0].type,
      };
      const updatedFiles = [...input, fileData];
      setLocalStorageArray('agent_files_' + String(internalId), updatedFiles, setInput);
    }
  }

  function checkSelectedToolkit(toolkit) {
    const toolIds = toolkit.tools.map((tool) => tool.id);
    const toolNameList = toolkit.tools.map((tool) => tool.name);
    return toolIds.every((toolId) => selectedTools.includes(toolId)) && toolNameList.every((toolName) => toolNames.includes(toolName));
  }

  const handleDrop = (event) => {
    event.preventDefault();
    setIsDragging(false);
    const files = event.dataTransfer.files;
    setFileData(files);
  };

  const removeFile = (index) => {
    const updatedFiles = input.filter((file) => input.indexOf(file) !== index);
    setLocalStorageArray('agent_files_' + String(internalId), updatedFiles, setInput);
  };

  const ResourceItem = ({ file, index }) => {
    const isPDF = file.type === 'application/pdf';
    const isTXT = file.type === 'application/txt' || file.type === 'text/plain';
    const isIMG = file.type.includes('image');

    return (
      <div className={styles.history_box} style={{ background: '#272335', padding: '0px 10px', width: '100%', cursor: 'default' }}>
        <div style={{ display: 'flex', alignItems: 'center', justifyContent: 'flex-start' }}>
          {isPDF && <div><Image width={28} height={46} src={pdf_icon} alt="pdf-icon" /></div>}
          {isTXT && <div><Image width={28} height={46} src={txt_icon} alt="txt-icon" /></div>}
          {isIMG && <div><Image width={28} height={46} src={img_icon} alt="img-icon" /></div>}
          {!isTXT && !isIMG && !isPDF && <div><Image width={28} height={46} src="/images/default_file.svg" alt="file-icon" /></div>}
          <div style={{ marginLeft: '5px', width:'100%' }}>
            <div style={{ fontSize: '11px' }} className={styles.single_line_block}>{file.name}</div>
            <div style={{ color: '#888888', fontSize: '9px' }}>{file.type.split("/")[1]}{file.size !== '' ? ` • ${formatBytes(file.size)}` : ''}</div>
          </div>
          <div style={{cursor:'pointer'}} onClick={() => removeFile(index)}><Image width={20} height={20} src='/images/close_light.svg' alt="close-icon" /></div>
        </div>
      </div>
    );
  };

  const ResourceList = ({ files }) => (
    <div className={styles.agent_resources}>
      {files.map((file, index) => (
        <ResourceItem key={index} file={file} index={index} />
      ))}
    </div>
  );

  useEffect(() => {
    const has_resource = localStorage.getItem("has_resource_" + String(internalId));
    if(has_resource) {
      setAddResources(JSON.parse(has_resource));
    }

    const has_LTM = localStorage.getItem("has_LTM_" + String(internalId));
    if(has_LTM) {
      setLongTermMemory(JSON.parse(has_LTM));
    }

    const advanced_options = localStorage.getItem("advanced_options_" + String(internalId));
    if(advanced_options) {
      setAdvancedOptions(JSON.parse(advanced_options));
    }

    const agent_is_recurring = localStorage.getItem("agent_is_recurring_" + String(internalId));
    if(agent_is_recurring) {
      setIsRecurring(JSON.parse(agent_is_recurring));
    }

    const agent_name = localStorage.getItem("agent_name_" + String(internalId));
    if(agent_name) {
      setAgentName(agent_name);
    }

    const agent_description = localStorage.getItem("agent_description_" + String(internalId));
    if(agent_description) {
      setAgentDescription(agent_description);
    }

    const agent_goals = localStorage.getItem("agent_goals_" + String(internalId));
    if(agent_goals) {
      setGoals(JSON.parse(agent_goals));
    }

    const tool_ids = localStorage.getItem("tool_ids_" + String(internalId));
    if(tool_ids) {
      setSelectedTools(JSON.parse(tool_ids));
    }

    const tool_names = localStorage.getItem("tool_names_" + String(internalId));
    if(tool_names) {
      setToolNames(JSON.parse(tool_names));
    }

    const agent_instructions = localStorage.getItem("agent_instructions_" + String(internalId));
    if(agent_instructions) {
      setInstructions(JSON.parse(agent_instructions));
    }

    const agent_constraints = localStorage.getItem("agent_constraints_" + String(internalId));
    if(agent_constraints) {
      setConstraints(JSON.parse(agent_constraints));
    }

    const agent_model = localStorage.getItem("agent_model_" + String(internalId));
    if(agent_model) {
      setModel(agent_model);
    }

    const agent_type = localStorage.getItem("agent_type_" + String(internalId));
    if(agent_type) {
      setAgentType(agent_type);
    }

    const agent_rolling_window = localStorage.getItem("agent_rolling_window_" + String(internalId));
    if(agent_rolling_window) {
      setRollingWindow(agent_rolling_window);
    }

    const agent_database = localStorage.getItem("agent_database_" + String(internalId));
    if(agent_database) {
      setDatabase(agent_database);
    }

    const agent_permission = localStorage.getItem("agent_permission_" + String(internalId));
    if(agent_permission) {
      setPermission(agent_permission);
    }

    const exit_criterion = localStorage.getItem("agent_exit_criterion_" + String(internalId));
    if(exit_criterion) {
      setExitCriterion(exit_criterion);
    }

    const iterations = localStorage.getItem("agent_iterations_" + String(internalId));
    if(iterations) {
      setIterations(Number(iterations));
    }

    const step_time = localStorage.getItem("agent_step_time_" + String(internalId));
    if(step_time) {
      setStepTime(Number(step_time));
    }

    const agent_files = localStorage.getItem("agent_files_" + String(internalId));
    if(agent_files) {
      setInput(JSON.parse(agent_files));
    }

    const agent_time_unit = localStorage.getItem("agent_time_unit_" + String(internalId));
    if(agent_time_unit) {
      setTimeUnit(agent_time_unit);
    }

    const agent_time_value = localStorage.getItem("agent_time_value_" + String(internalId));
    if(agent_time_value) {
      setTimeValue(Number(agent_time_value));
    }

    const agent_expiry_type = localStorage.getItem("agent_expiry_type_" + String(internalId));
    if(agent_expiry_type) {
      setExpiryType(agent_expiry_type);
    }

    const agent_expiry_runs = localStorage.getItem("agent_expiry_runs_" + String(internalId));
    if(agent_expiry_runs) {
      setExpiryRuns(Number(agent_expiry_runs));
    }

    const agent_start_time = localStorage.getItem("agent_start_time_" + String(internalId));
    if(agent_start_time) {
      setStartTime(agent_start_time);
    }

    const agent_expiry_date = localStorage.getItem("agent_expiry_date_" + String(internalId));
    if(agent_expiry_date) {
      setExpiryDate(agent_expiry_date);
    }
  }, [internalId])

  return (<>
    <div className="row">
      <div className="col-3"></div>
      <div className="col-6" style={{overflowY:'scroll',height:'calc(100vh - 92px)',padding:'25px 20px'}}>
        <div>
          <div className={styles.page_title}>Create new agent</div>
        </div>
        <div style={{marginTop:'10px'}}>
          <div>
            <label className={styles.form_label}>Name</label>
            <input className="input_medium" type="text" value={agentName} onChange={handleNameChange}/>
          </div>
          <div style={{marginTop: '15px'}}>
            <label className={styles.form_label}>Description</label>
            <textarea className="textarea_medium" rows={3} value={agentDescription} onChange={handleDescriptionChange}/>
          </div>
          <div style={{marginTop: '15px'}}>
            <div><label className={styles.form_label}>Goals</label></div>
            {goals.map((goal, index) => (<div key={index} style={{marginBottom:'10px',display:'flex',alignItems:'center',justifyContent:'space-between'}}>
              <div style={{flex:'1'}}><input className="input_medium" type="text" value={goal} onChange={(event) => handleGoalChange(index, event.target.value)}/></div>
              {goals.length > 1 && <div>
                <button className="secondary_button" style={{marginLeft: '4px', padding: '5px'}}
                        onClick={() => handleGoalDelete(index)}>
                  <Image width={20} height={21} src="/images/close_light.svg" alt="close-icon"/>
                </button>
              </div>}
            </div>))}
            <div><button className="secondary_button" onClick={addGoal}>+ Add</button></div>
          </div>

          <div style={{marginTop: '15px'}}>
            <div><label className={styles.form_label}>Instructions<span style={{fontSize:'9px'}}>&nbsp;(optional)</span></label></div>
              {instructions?.map((goal, index) => (<div key={index} style={{marginBottom: '10px', display: 'flex', alignItems: 'center', justifyContent: 'space-between'}}>
                <div style={{flex: '1'}}><input className="input_medium" type="text" value={goal} onChange={(event) => handleInstructionChange(index, event.target.value)}/>
                </div>{instructions.length > 1 && <div>
                  <button className="secondary_button" style={{marginLeft: '4px', padding: '5px'}} onClick={() => handleInstructionDelete(index)}>
                    <Image width={20} height={21} src="/images/close_light.svg" alt="close-icon"/>
                  </button>
                </div>}
              </div>))}
              <div>
                <button className="secondary_button" onClick={addInstruction}>+ Add</button>
              </div>
          </div>

          <div style={{marginTop: '15px'}}>
            <label className={styles.form_label}>Model</label><br/>
            <div className="dropdown_container_search" style={{width:'100%'}}>
                <div className="custom_select_container" onClick={() => setModelDropdown(!modelDropdown)} style={{width:'100%'}}>
                  {model}<Image width={20} height={21} src={!modelDropdown ? '/images/dropdown_down.svg' : '/images/dropdown_up.svg'} alt="expand-icon"/>
                </div>
                <div>
                  {modelDropdown && <div className="custom_select_options" ref={modelRef} style={{width:'100%'}}>
                  {models.map((model, index) => (<div key={index} className="custom_select_option" onClick={() => handleModelSelect(index)} style={{padding:'12px 14px',maxWidth:'100%'}}>
                    {model}
                  </div>))}
                </div>}
              </div>
            </div>
          </div>
          <div style={{marginTop: '15px'}}>
            <label className={styles.form_label}>Tools</label>
            <div className="dropdown_container_search" style={{width:'100%'}}>
              <div className="custom_select_container" onClick={() => setToolkitDropdown(!toolkitDropdown)} style={{width:'100%',alignItems:'flex-start'}}>
                {toolNames && toolNames.length > 0 ? <div style={{display: 'flex', flexWrap: 'wrap', width: '100%'}}>
                  {toolNames.map((tool, index) => (<div key={index} className="tool_container" style={{margin:'2px'}} onClick={preventDefault}>
                    <div className={styles.tool_text}>{tool}</div>
                    <div><Image width={12} height={12} src='/images/close_light.svg' alt="close-icon" style={{margin:'-2px -5px 0 2px'}} onClick={() => removeTool(index)}/></div>
                  </div>))}
                  <input type="text" className="dropdown_search_text" value={searchValue} onChange={(e) => setSearchValue(e.target.value)} onFocus={() => setToolkitDropdown(true)} onClick={(e) => e.stopPropagation()}/>
                </div> : <div style={{color:'#666666'}}>Select Tools</div>}
                <div style={{display:'inline-flex'}}>
                  <Image width={20} height={21} onClick={(e) => clearTools(e)} src='/images/clear_input.svg' alt="clear-input"/>
                  <Image width={20} height={21} src={!toolkitDropdown ? '/images/dropdown_down.svg' : '/images/dropdown_up.svg'} alt="expand-icon"/>
                </div>
              </div>
              <div>
                {toolkitDropdown && <div className="custom_select_options" ref={toolkitRef} style={{width:'100%'}}>
                  {toolkitList && toolkitList.filter((toolkit) => toolkit.tools ? toolkit.tools.some((tool) => tool.name.toLowerCase().includes(searchValue.toLowerCase())) : false).map((toolkit, index) => (<div key={index}>
                    {toolkit.name !== null && !excludedToolkits.includes(toolkit.name) && <div>
                        <div onClick={() => addToolkit(toolkit)} className="custom_select_option" style={{padding:'10px 14px',maxWidth:'100%',display:'flex',alignItems:'center',justifyContent:'space-between'}}>
                          <div style={{display:'flex',alignItems:'center',justifyContent:'flex-start'}}>
                            <div onClick={(e) => toggleToolkit(e, toolkit.id)} style={{marginLeft:'-8px',marginRight:'8px'}}>
                              <Image src={toolkit.isOpen ? "/images/arrow_down.svg" : "/images/arrow_forward.svg"} width={11} height={11} alt="expand-arrow"/>
                            </div>
                            <div style={{width:'100%'}}>{toolkit.name}</div>
                          </div>
                          {checkSelectedToolkit(toolkit) && <div style={{order:'1',marginLeft:'10px'}}>
                            <Image src="/images/tick.svg" width={17} height={17} alt="selected-toolkit"/>
                          </div>}
                        </div>
                        {toolkit.isOpen && toolkit.tools.filter((tool) => tool.name ? tool.name.toLowerCase().includes(searchValue.toLowerCase()) : true).map((tool, index) => (<div key={index} className="custom_select_option" onClick={() => addTool(tool)} style={{padding:'10px 14px 10px 40px',maxWidth:'100%',display:'flex',alignItems:'center',justifyContent:'space-between'}}>
                          <div>{tool.name}</div>
                          {(selectedTools.includes(tool.id) || toolNames.includes(tool.name)) && <div style={{order:'1',marginLeft:'10px'}}>
                            <Image src="/images/tick.svg" width={17} height={17} alt="selected-tool"/>
                          </div>}
                        </div>))}
                      </div>}
                  </div>))}
                </div>}
              </div>
            </div>
          </div>
          <div style={{marginTop: '15px'}}>
            <button className="medium_toggle" onClick={() => setLocalStorageValue("advanced_options_" + String(internalId), !advancedOptions, setAdvancedOptions)} style={advancedOptions ? {background:'#494856'} : {}}>
              {advancedOptions ? 'Hide Advanced Options' : 'Show Advanced Options'}{advancedOptions ? <Image style={{marginLeft:'10px'}} width={20} height={21} src="/images/dropdown_up.svg" alt="expand-icon"/> : <Image style={{marginLeft:'10px'}} width={20} height={21} src="/images/dropdown_down.svg" alt="expand-icon"/>}
            </button>
          </div>
          {advancedOptions &&
            <div>
              <div style={{marginTop: '15px'}}>
                <label className={styles.form_label}>Agent Type</label><br/>
                <div className="dropdown_container_search" style={{width:'100%'}}>
                  <div className="custom_select_container" onClick={() => setAgentDropdown(!agentDropdown)} style={{width:'100%'}}>
                    {agentType}<Image width={20} height={21} src={!agentDropdown ? '/images/dropdown_down.svg' : '/images/dropdown_up.svg'} alt="expand-icon"/>
                  </div>
                  <div>
                    {agentDropdown && <div className="custom_select_options" ref={agentRef} style={{width:'100%'}}>
                      {agentTypes.map((agent, index) => (<div key={index} className="custom_select_option" onClick={() => handleAgentSelect(index)} style={{padding:'12px 14px',maxWidth:'100%'}}>
                        {agent}
                      </div>))}
                    </div>}
                  </div>
                </div>
              </div>
              <div style={{marginTop: '15px'}}>
                <div style={{display:'flex'}}>
                  <input className="checkbox" type="checkbox" checked={addResources} onChange={() => setLocalStorageValue("has_resource_" + String(internalId), !addResources, setAddResources)} />
                  <label className={styles.form_label} style={{marginLeft:'7px',cursor:'pointer'}} onClick={() => setLocalStorageValue("has_resource_" + String(internalId), !addResources, setAddResources)}>
                    Add Resources
                  </label>
                </div>
              </div>
              <div style={{width:'100%',height:'auto',marginTop:'10px'}}>
                {addResources && <div style={{paddingBottom:'10px'}}>
                  <div className={`file-drop-area ${isDragging ? 'dragging' : ''}`} onDragEnter={handleDragEnter} onDragLeave={handleDragLeave} onDragOver={handleDragOver} onDrop={handleDrop} onClick={handleDropAreaClick}>
                    <div><p style={{textAlign:'center',color:'white',fontSize:'14px'}}>+ Choose or drop a file here</p>
                      <p style={{textAlign:'center',color:'#888888',fontSize:'12px'}}>Supported file format .txt</p>
                      <input type="file" ref={fileInputRef} style={{ display: 'none' }} onChange={handleFileInputChange}/></div>
                  </div>
                  <ResourceList files={input}/>
                </div>}
              </div>
              <div style={{marginTop: '5px'}}>
                <div><label className={styles.form_label}>Constraints</label></div>
                {constraints.map((constraint, index) => (<div key={index} style={{marginBottom:'10px',display:'flex',alignItems:'center',justifyContent:'space-between'}}>
                  <div style={{flex:'1'}}><input className="input_medium" type="text" value={constraint} onChange={(event) => handleConstraintChange(index, event.target.value)}/></div>
                  <div>
                    <button className="secondary_button" style={{marginLeft:'4px',padding:'5px'}} onClick={() => handleConstraintDelete(index)}>
                      <Image width={20} height={21} src="/images/close_light.svg" alt="close-icon"/>
                    </button>
                  </div>
                </div>))}
                <div><button className="secondary_button" onClick={addConstraint}>+ Add</button></div>
              </div>
              <div style={{marginTop:'15px'}}>
                <label className={styles.form_label}>Max iterations</label>
                <div style={{display:'flex',alignItems:'center',justifyContent:'space-between'}}>
                  <input style={{width:'90%'}} type="range" min={5} max={100} value={maxIterations} onChange={handleIterationChange}/>
                  <input style={{width:'9%',order:'1',textAlign:'center',paddingLeft:'0',paddingRight:'0'}} disabled={true} className="input_medium" type="text" value={maxIterations}/>
                </div>
              </div>
              {/*<div style={{marginTop: '15px'}}>*/}
              {/*  <label className={styles.form_label}>Exit criterion</label>*/}
              {/*  <div className="dropdown_container_search" style={{width:'100%'}}>*/}
              {/*    <div className="custom_select_container" onClick={() => setExitDropdown(!exitDropdown)} style={{width:'100%'}}>*/}
              {/*      {exitCriterion}<Image width={20} height={21} src={!exitDropdown ? '/images/dropdown_down.svg' : '/images/dropdown_up.svg'} alt="expand-icon"/>*/}
              {/*    </div>*/}
              {/*    <div>*/}
              {/*      {exitDropdown && <div className="custom_select_options" ref={exitRef} style={{width:'100%'}}>*/}
              {/*        {exitCriteria.map((exit, index) => (<div key={index} className="custom_select_option" onClick={() => handleExitSelect(index)} style={{padding:'12px 14px',maxWidth:'100%'}}>*/}
              {/*          {exit}*/}
              {/*        </div>))}*/}
              {/*      </div>}*/}
              {/*    </div>*/}
              {/*  </div>*/}
              {/*</div>*/}
              <div style={{marginTop: '15px'}}>
                <label className={styles.form_label}>Time between steps (in milliseconds)</label>
                <input className="input_medium" type="number" value={stepTime} onChange={handleStepChange}/>
              </div>
              <div style={{marginTop: '15px'}}>
                <label className={styles.form_label}>Short term memory - Rolling window</label>
                <div className="dropdown_container_search" style={{width:'100%'}}>
                  <div className="custom_select_container" onClick={() => setRollingDropdown(!rollingDropdown)} style={{width:'100%'}}>
                    {rollingWindow} messages<Image width={20} height={21} src={!rollingDropdown ? '/images/dropdown_down.svg' : '/images/dropdown_up.svg'} alt="expand-icon"/>
                  </div>
                  <div>
                    {rollingDropdown && <div className="custom_select_options" ref={rollingRef} style={{width:'100%'}}>
                      {rollingWindows.map((window, index) => (<div key={index} className="custom_select_option" onClick={() => handleWindowSelect(index)} style={{padding:'12px 14px',maxWidth:'100%'}}>
                        {window}
                      </div>))}
                    </div>}
                  </div>
                </div>
              </div>
              <div style={{marginTop: '15px'}}>
                <div style={{display:'flex'}}>
                  <input className="checkbox" type="checkbox" checked={longTermMemory} onChange={() => setLocalStorageValue("has_LTM_" + String(internalId), !longTermMemory, setLongTermMemory)} />
                  <label className={styles.form_label} style={{marginLeft:'7px',cursor:'pointer'}} onClick={() => setLocalStorageValue("has_LTM_" + String(internalId), !longTermMemory, setLongTermMemory)}>
                    Long term memory
                  </label>
                </div>
              </div>
              {longTermMemory === true && <div style={{marginTop: '10px'}}>
                <label className={styles.form_label}>Choose an LTM database</label>
                <div className="dropdown_container_search" style={{width:'100%'}}>
                  <div className="custom_select_container" onClick={() => setDatabaseDropdown(!databaseDropdown)} style={{width:'100%'}}>
                    {database}<Image width={20} height={21} src={!databaseDropdown ? '/images/dropdown_down.svg' : '/images/dropdown_up.svg'} alt="expand-icon"/>
                  </div>
                  <div>
                    {databaseDropdown && <div className="custom_select_options" ref={databaseRef} style={{width:'100%'}}>
                      {databases.map((data, index) => (<div key={index} className="custom_select_option" onClick={() => handleDatabaseSelect(index)} style={{padding:'12px 14px',maxWidth:'100%'}}>
                        {data}
                      </div>))}
                    </div>}
                  </div>
                </div>
              </div>}
              <div style={{marginTop: '15px'}}>
                <label className={styles.form_label}>Permission Type</label>
                <div className="dropdown_container_search" style={{width:'100%'}}>
                  <div className="custom_select_container" onClick={() => setPermissionDropdown(!permissionDropdown)} style={{width:'100%'}}>
                    {permission}<Image width={20} height={21} src={!permissionDropdown ? '/images/dropdown_down.svg' : '/images/dropdown_up.svg'} alt="expand-icon"/>
                  </div>
                  <div style={{marginBottom: '20px'}}>
                    {permissionDropdown && <div className="custom_select_options" ref={permissionRef} style={{width:'100%'}}>
                      {permissions.map((permit, index) => (<div key={index} className="custom_select_option" onClick={() => handlePermissionSelect(index)} style={{padding:'12px 14px',maxWidth:'100%'}}>
                        {permit}
                      </div>))}
                    </div>}
                  </div>
                </div>
              </div>
            </div>
          }
          <div style={{marginTop: '15px', display: 'flex', justifyContent: 'flex-end'}}>
            <button style={{marginRight:'7px'}} className="secondary_button" onClick={() => removeTab(-1, "new agent", "Create_Agent")}>Cancel</button>
            <div style={{display:'inline'}}>
              <div className="primary_button" style={{backgroundColor:'white', marginBottom:'4px', paddingLeft:'0', paddingRight:'5px'}}>
                <button disabled={!createClickable} className="primary_button" style={{paddingRight:'5px'}} onClick={handleAddAgent}>Create and Run</button>
                <button onClick={() => setCreateDropdown(!createDropdown)} style={{border:'none',backgroundColor:'white'}}>
                  <Image width={20} height={21} src={!createDropdown ? '/images/dropdown_down.svg' : '/images/dropdown_up.svg'} alt="expand-icon"/>
                </button>
              </div>
              {createDropdown && <div className="custom_select_option" style={{padding:'12px 14px', maxWidth:'100%', boxShadow:'0 2px 7px rgba(0,0,0,.4), 0 0 2px rgba(0,0,0,.22)'}}
                  onClick={() => {setCreateModal(true);setCreateDropdown(false)}}>Create & Schedule Run
              </div>}
            </div>
          </div>
          {createModal && (
<<<<<<< HEAD
          <div className="modal" onClick={closeCreateModal}>
          <div className="modal-content" style={{width: '35%'}} onClick={preventDefault}>
            <div className={styles.detail_name}>Schedule Run</div>

            <div style={{marginBottom:'20px'}}>
              <label className={styles.form_label}>Select a date and time</label>
              <div >
              <Datetime className={styles.rdtPicker} onChange={handleTimeChange} inputProps={{ placeholder: 'Enter here' }}/>
              </div>          
              </div>
             
            <div style={{marginBottom:'20px'}}>
            <input type="checkbox" className="checkbox" checked={isRecurring} onChange={toggleRecurring} style={{ marginRight: '5px'}}/>
            <label className={styles.form_label}>Recurring run</label>
            </div>

            {isRecurring && (<div>
            <div style={{color:"white", marginBottom:'20px'}}>Recurring run details</div>
            <label className={styles.form_label}>Repeat every</label>

            <div style={{display:'flex',marginBottom:'20px'}}>
              <div style={{width:'70%', marginRight:'5px'}}>
                <input className="input_medium" type="text" value={timeValue} onChange={handleDateChange} placeholder='Enter here'/>
              </div>
              <div style={{width:'30%'}} >
                <div className="custom_select_container" onClick={() => setTimeDropdown(!timeDropdown)} style={{width:'100%'}}>
                {time}<Image width={20} height={21} src={!timeDropdown ? '/images/dropdown_down.svg' : '/images/dropdown_up.svg'} alt="expand-icon"/>
                </div>
=======
            <div className="modal" onClick={closeCreateModal}>
              <div className="modal-content" style={{width: '35%'}} onClick={preventDefault}>
                <div className={styles.detail_name}>Schedule Run</div>
>>>>>>> bd5898de
                <div>
                  <label className={styles.form_label}>Select a date and time</label>
                  <div>
                    <Datetime className={styles.rdtPicker} onChange={handleTimeChange} inputProps={{ placeholder: 'Enter here' }}/>
                  </div>
                </div>
                <div style={{display:'flex',marginTop:'20px'}}>
                  <input className="checkbox" type="checkbox" checked={isRecurring} onChange={toggleRecurring} />
                  <label className={styles.form_label} style={{marginLeft:'7px',cursor:'pointer'}} onClick={toggleRecurring}>
                    Recurring run
                  </label>
                </div>
                {isRecurring && (<div style={{marginTop:'20px'}}>
                  <div style={{color:"white", marginBottom:'10px'}}>Recurring run details</div>
                  <label className={styles.form_label}>Repeat every</label>
                  <div style={{display:'flex',marginBottom:'20px'}}>
                    <div style={{width:'70%', marginRight:'5px'}}>
                      <input className="input_medium" type="number" value={timeValue} onChange={handleDateChange} placeholder='Enter here'/>
                    </div>
                    <div style={{width:'30%'}}>
                      <div className="custom_select_container" onClick={() => setTimeDropdown(!timeDropdown)} style={{width:'100%'}}>
                        {timeUnit}<Image width={20} height={21} src={!timeDropdown ? '/images/dropdown_down.svg' : '/images/dropdown_up.svg'} alt="expand-icon"/>
                      </div>
                      <div>
                        {timeDropdown && <div className="custom_select_options" ref={timeRef} style={{width:'137px'}}>
                          {timeUnitArray.map((time, index) => (<div key={index} className="custom_select_option" onClick={() => handleTimeSelect(index)} style={{padding:'12px 14px',maxWidth:'100%'}}>
                            {time}
                          </div>))}
                        </div>}
                      </div>
                    </div>
                  </div>
                  <label className={styles.form_label}>Recurring expiry</label>
                  <div>
                    <div style={{display:'inline'}}>
                      <div style={{width:'100%', marginRight:'5px'}}>
                        <div className="custom_select_container" onClick={() => setExpiryDropdown(!expiryDropdown)} style={{width:'100%'}}>
                          {expiryType}<Image width={20} height={21} src={!expiryDropdown ? '/images/dropdown_down.svg' : '/images/dropdown_up.svg'} alt="expand-icon"/>
                        </div>
                        <div>
                          {expiryDropdown && <div className="custom_select_options" ref={expiryRef}>
                            {expiryTypeArray.map((expiry, index) => (<div key={index} className="custom_select_option" onClick={() => handleExpirySelect(index)} style={{padding:'12px 14px',maxWidth:'100%'}}>
                              {expiry}
                            </div>))}
                          </div>}
                        </div>
                      </div>
                      {expiryType === 'After certain number of runs' && (
                        <div style={{width:'100%', marginTop:'10px'}}>
                          <input className="input_medium" type="number" value={expiryRuns} onChange={handleExpiryRuns} placeholder="Enter the number of runs" />
                        </div>
                      )}
                      {expiryType === 'Specific Date' && (
                        <div style={{width:'100%', marginTop:'10px'}}>
                          <Datetime timeFormat={false} className={styles.rdtPicker} onChange={handleDateTimeChange} inputProps={{ placeholder: 'Enter here' }}/>
                        </div>
                      )}
                    </div>
                  </div>
                </div>)}
                <div style={{display: 'flex', justifyContent: 'flex-end',marginTop: '20px'}}>
                  <button className="secondary_button" style={{marginRight: '10px'}} onClick={closeCreateModal}>
                    Cancel
                  </button>
                  <button className={styles.run_button} style={{paddingLeft:'15px',paddingRight:'15px',height:'32px'}} onClick={handleAddAgent}>
                    Create and Schedule Run
                  </button>
                </div>
              </div>
            </div>
          )}
        </div>
      </div>
      <div className="col-3"></div>
    </div>
    <ToastContainer/>
  </>)
}<|MERGE_RESOLUTION|>--- conflicted
+++ resolved
@@ -454,7 +454,6 @@
     };
 
     const scheduleAgentData = {
-<<<<<<< HEAD
       "agent":{
         "name": agentName,
         "project_id": selectedProjectId,
@@ -480,29 +479,6 @@
         "expiry_date": gmtDateTime,	
         "expiry_runs": expiryRuns,
       }
-=======
-      "name": agentName,
-      "project_id": selectedProjectId,
-      "description": agentDescription,
-      "goal": goals,
-      "instruction":instructions,
-      "agent_type": agentType,
-      "constraints": constraints,
-      "toolkits": [],
-      "tools": selectedTools,
-      "exit": exitCriterion,
-      "iteration_interval": stepTime,
-      "model": model,
-      "max_iterations": maxIterations,
-      "permission_type": permission_type,
-      "LTM_DB": longTermMemory ? database : null,
-      "memory_window": rollingWindow,
-      "user_timezone": getUserTimezone(),	
-      "start_time": startTime,	
-      "recurrence_interval": timeValue + timeUnit,
-      "expiry_date": expiryDate,
-      "expiry_runs": expiryRuns,
->>>>>>> bd5898de
     }	
    
     createAgent(createModal ? scheduleAgentData : agentData, createModal)
@@ -1019,40 +995,9 @@
             </div>
           </div>
           {createModal && (
-<<<<<<< HEAD
-          <div className="modal" onClick={closeCreateModal}>
-          <div className="modal-content" style={{width: '35%'}} onClick={preventDefault}>
-            <div className={styles.detail_name}>Schedule Run</div>
-
-            <div style={{marginBottom:'20px'}}>
-              <label className={styles.form_label}>Select a date and time</label>
-              <div >
-              <Datetime className={styles.rdtPicker} onChange={handleTimeChange} inputProps={{ placeholder: 'Enter here' }}/>
-              </div>          
-              </div>
-             
-            <div style={{marginBottom:'20px'}}>
-            <input type="checkbox" className="checkbox" checked={isRecurring} onChange={toggleRecurring} style={{ marginRight: '5px'}}/>
-            <label className={styles.form_label}>Recurring run</label>
-            </div>
-
-            {isRecurring && (<div>
-            <div style={{color:"white", marginBottom:'20px'}}>Recurring run details</div>
-            <label className={styles.form_label}>Repeat every</label>
-
-            <div style={{display:'flex',marginBottom:'20px'}}>
-              <div style={{width:'70%', marginRight:'5px'}}>
-                <input className="input_medium" type="text" value={timeValue} onChange={handleDateChange} placeholder='Enter here'/>
-              </div>
-              <div style={{width:'30%'}} >
-                <div className="custom_select_container" onClick={() => setTimeDropdown(!timeDropdown)} style={{width:'100%'}}>
-                {time}<Image width={20} height={21} src={!timeDropdown ? '/images/dropdown_down.svg' : '/images/dropdown_up.svg'} alt="expand-icon"/>
-                </div>
-=======
             <div className="modal" onClick={closeCreateModal}>
               <div className="modal-content" style={{width: '35%'}} onClick={preventDefault}>
                 <div className={styles.detail_name}>Schedule Run</div>
->>>>>>> bd5898de
                 <div>
                   <label className={styles.form_label}>Select a date and time</label>
                   <div>
