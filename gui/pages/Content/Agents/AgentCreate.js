--- conflicted
+++ resolved
@@ -365,10 +365,6 @@
 
     setCreateClickable(false);
 
-<<<<<<< HEAD
-    // if permission has word restricted change the permission to
-=======
->>>>>>> 80b443e3
     let permission_type = permission;
     if (permission.includes("RESTRICTED")) {
       permission_type = "RESTRICTED";
