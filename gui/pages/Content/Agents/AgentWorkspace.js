import React, {useEffect, useState, useMemo, useRef} from 'react';
import Image from 'next/image';
import {ToastContainer, toast} from 'react-toastify';
import 'react-toastify/dist/ReactToastify.css';
import styles from './Agents.module.css';
import ActivityFeed from './ActivityFeed';
import TaskQueue from './TaskQueue';
import RunHistory from "./RunHistory";
import ActionConsole from "./ActionConsole";
import Details from "./Details";
import ResourceManager from "./ResourceManager";
import {getAgentDetails, getAgentExecutions, updateExecution, addExecution, getExecutionDetails, saveAgentAsTemplate} from "@/pages/api/DashboardService";
import {EventBus} from "@/utils/eventBus";
import axios from 'axios';

import Datetime from "react-datetime";
import "react-datetime/css/react-datetime.css";
import moment from 'moment';
import 'moment-timezone';

export default function AgentWorkspace({agentId, selectedView}) {
  const [leftPanel, setLeftPanel] = useState('activity_feed')
  const [rightPanel, setRightPanel] = useState('')
  const [history, setHistory] = useState(true)
  const [selectedRun, setSelectedRun] = useState(null)
  const [runModal, setRunModal] = useState(false)
  const [goals, setGoals] = useState(null)
  const [currentGoals, setCurrentGoals] = useState(null)
  const [runName, setRunName] = useState("New Run")
  const [agentDetails, setAgentDetails] = useState(null)
  const [agentExecutions, setAgentExecutions] = useState(null)
  const [dropdown, setDropdown] = useState(false);
  const [fetchedData, setFetchedData] = useState(null);
  const [instructions, setInstructions] = useState(['']);
<<<<<<< HEAD
  const [currentInstructions, setCurrentInstructions] = useState(['']);
  const [pendingPermission, setPendingPermissions] = useState(0)
=======
  const [pendingPermission, setPendingPermissions] = useState(0);


  const [timeValue, setTimeValue] = useState(null);
  const [expiryRuns, setExpiryRuns] = useState(null);
  const [createDropdown, setCreateDropdown] = useState(false);	
  const [createModal, setCreateModal] = useState(false);	
  const [createEditModal , setCreateEditModal] = useState(false);	
  const [createStopModal, setCreateStopModal] = useState(false);
  const [isRecurring, setIsRecurring] = useState(false);	
  const [timeDropdown, setTimeDropdown] = useState(false);	
  const [expiryDropdown, setExpiryDropdown] = useState(false);	
  // const [selectedDateTime, setSelectedDateTime] = useState(null);	
  // const [selectedTime, setSelectedTime] = useState(null);	
  // const [gmtDateTime, setgmtDateTime] = useState(null);	
  // const [gmtTime, setGmtTime] = useState(null);	
  const timeUnitArray = ['Days', 'Hours', 'Minutes']
  const expiryArray = ['Specific Date', 'After certain number of runs', 'No expiry']
 
  const [expiry, setExpiry] = useState(expiryArray[1]);
  const timeRef = useRef(null);	
  const expiryRef = useRef(null);
  const [startTime, setStartTime] = useState('');
  const [timeUnit, setTimeUnit] = useState(timeUnitArray[1]);
  const [expiryDate, setExpiryDate] = useState(null);

  const handleTimeChange = (momentObj) => {	
    const startTime = convertToGMT(momentObj);
    setLocalStorageValue("agent_start_time_" + String(internalId), startTime, setStartTime);
  };
  const handleDateChange = (event) => {	
    setLocalStorageValue("agent_time_value_" + String(internalId), event.target.value, setTimeValue);
  };
  const handleTimeSelect = (index) => {
    setLocalStorageValue("agent_time_unit_" + String(internalId), timeUnitArray[index], setTimeUnit);
    setTimeDropdown(false);	
  };
  const handleDateTimeChange = (momentObj) => {	
    const expiryDate = convertToGMT(momentObj);
    setLocalStorageValue("agent_expiry_date_" + String(internalId), expiryDate, setExpiryDate);
  };
  const handleExpiryRuns = (event) => {	
    setLocalStorageValue("agent_expiry_runs_" + String(internalId), event.target.value, setExpiryRuns);
  };

  const toggleRecurring = () => {	
    setIsRecurring(!isRecurring);	
  };
  const closeCreateModal = () => {	
    setCreateModal(false);
    setCreateEditModal(false);	
    setCreateStopModal(false);
  };
  const handleExpirySelect = (index) => {	
    setExpiry(expiryArray[index]);	
    setExpiryDropdown(false);	
  }

  useEffect(() => {
    const agent_start_time = localStorage.getItem("agent_start_time_" + String(internalId));
    if(agent_start_time) {
      setStartTime(agent_start_time);
    }
    const agent_time_value = localStorage.getItem("agent_time_value_" + String(internalId));
    if(agent_time_value) {
      setTimeValue(Number(agent_time_value));
    }
    const agent_time_unit = localStorage.getItem("agent_time_unit_" + String(internalId));
    if(agent_time_unit) {
      setTimeUnit(agent_time_unit);
    }
    const agent_expiry_date = localStorage.getItem("agent_expiry_date_" + String(internalId));
    if(agent_expiry_date) {
      setExpiryDate(agent_expiry_date);
    }
    const agent_expiry_runs = localStorage.getItem("agent_expiry_runs_" + String(internalId));
    if(agent_expiry_runs) {
      setExpiryRuns(Number(agent_expiry_runs));
    }
  },[internalId])

  const stopSchedule = () => {
    const apiUrl = `http://192.168.1.170:3000/api/agents/stop/schedule?agent_id=${agentId}`;
    axios.post(apiUrl)
      .then((response) => {
        if (response.status === 200) {
          toast.success('Schedule stopped successfully!');
        }
      })
      .catch((error) => {
        console.error('Error stopping agent schedule:', error);
      });
  };

  const createAndScheduleRun = () => {//schedule existing data
    const requestData = {
      "agent_id": agentId,
      "start_time": startTime,
      "recurrence_interval": timeValue? `${timeValue} ${timeUnit}` : null,
      "expiry_runs":expiryRuns,
      "expiry_date":expiryDate,
    };
    console.log("start_time", "recurrence_interval", "expiry_runs","expiry_date");
    axios.post('http://192.168.1.170:3000/api/agentexecutions/schedule', requestData)
      .then(response => {
        const { schedule_id } = response.data;
        console.log('Schedule ID:', schedule_id);
      })
      .catch(error => {
        console.error('Error:', error);
      });
  };

  const AgentScheduleComponent = () => {
    const [agentData, setAgentData] = useState(null);//get agent data
  
    useEffect(() => {
      const agentId = 2; 
      const apiUrl = ``;
  //{{localhost}}/agents/get/schedule_data/${agentId}
      axios.get(apiUrl)
        .then((response) => {
          setAgentData(response.data);
        })
        .catch((error) => {
          console.error('Error fetching agent data:', error);
        });
    }, []);
  }

  const handleUpdateSchedule = () => {//update agent data
    const agentId = 2; 
    const apiUrl = ``;

    const requestData = {
      "agent_id": agentId,
      "start_time": agentData.current_datetime,
      "recurrence_interval": agentData.recurrence_interval,
      "expiry_runs": agentData.expiry_runs,
      "expiry_date": agentData.expiry_date,
    };

    axios.post(apiUrl, requestData)
      .then((response) => {
        toast.error('Schedule updated successfully');
      })
      .catch((error) => {
        console.error('Error updating agent schedule:', error);
      });
  };
>>>>>>> 8c48fe75

  const pendingPermissions = useMemo(() => {
    if (!fetchedData) return 0;
    setPendingPermissions(fetchedData.filter(permission => permission.status === "PENDING").length);
  }, [fetchedData]);

  const addInstruction = () => {
    setInstructions((prevArray) => [...prevArray, 'new instructions']);
  };

  const handleInstructionDelete = (index) => {
    const updatedInstructions = [...instructions];
    updatedInstructions.splice(index, 1);
    setInstructions(updatedInstructions);
  };

  const handleInstructionChange = (index, newValue) => {
    const updatedInstructions = [...instructions];
    updatedInstructions[index] = newValue;
    setInstructions(updatedInstructions);
  };

  const addGoal = () => {
    setGoals((prevArray) => [...prevArray, 'new goal']);
  };

  const handleGoalChange = (index, newValue) => {
    const updatedGoals = [...goals];
    updatedGoals[index] = newValue;
    setGoals(updatedGoals);
  };

  const handleGoalDelete = (index) => {
    const updatedGoals = [...goals];
    updatedGoals.splice(index, 1);
    setGoals(updatedGoals);
  };

  const handleRunNameChange = (event) => {
    setRunName(event.target.value);
  }

  const handleCreateRun = () => {
    if (runName.replace(/\s/g, '') === '') {
      toast.error("Run name can't be blank", {autoClose: 1800});
      return
    }

    if (goals.length <= 0) {
      toast.error("Agent needs to have goals", {autoClose: 1800});
      return
    }

    const executionData = {
      "agent_id": agentId,
      "name": runName,
      "goal": goals,
      "instruction": instructions
    }

    addExecution(executionData)
        .then((response) => {
          setRunModal(false);
          fetchExecutions(agentId, response.data);
          fetchAgentDetails(agentId);
          EventBus.emit('reFetchAgents', {});
          toast.success("New run created", {autoClose: 1800});
        })
        .catch((error) => {
          console.error('Error creating execution:', error);
          toast.error("Could not create run", {autoClose: 1800});
        });
  };

  const closeRunModal = () => {
    setRunName("New Run");
    setRunModal(false);
  };

  const updateRunStatus = (status) => {
    const executionData = {"status": status};

    updateExecution(selectedRun.id, executionData)
        .then((response) => {
          EventBus.emit('updateRunStatus', {selectedRunId: selectedRun.id, status: status});
          if(status !== 'TERMINATED') {
            fetchExecutions(agentId, response.data);
          } else {
            fetchExecutions(agentId);
          }
          EventBus.emit('reFetchAgents', {});
        })
        .catch((error) => {
          console.error('Error updating execution:', error);
        });

    setDropdown(false);
  };

  const preventDefault = (e) => {
    e.stopPropagation();
  };

  useEffect(() => {
    console.log(agentDetails)
    fetchAgentDetails(agentId);
    fetchExecutions(agentId);
  }, [agentId])

  useEffect(() => {
    fetchExecutionDetails(selectedRun?.id);
  }, [selectedRun?.id])

  useEffect(() => {
    if(agentDetails) {
      setRightPanel(agentDetails.permission_type.includes('RESTRICTED') ? 'action_console' : 'details');
    }
  }, [agentDetails])

  function fetchAgentDetails(agentId) {
    getAgentDetails(agentId)
      .then((response) => {
        setAgentDetails(response.data);
      })
      .catch((error) => {
        console.error('Error fetching agent details:', error);
      });
  }

  function fetchExecutions(agentId, currentRun = null){
    getAgentExecutions(agentId)
        .then((response) => {
          let data = response.data
          data = data.filter((run) => run.status !== 'TERMINATED');
          setAgentExecutions(data);
          setSelectedRun(currentRun ? currentRun : data[0]);
        })
        .catch((error) => {
          console.error('Error fetching agent executions:', error);
        });
  }

  function fetchExecutionDetails(executionId) {
    getExecutionDetails(executionId)
      .then((response) => {
        setGoals(response.data.goal);
        setCurrentGoals(response.data.goal);
        setInstructions(response.data.instruction);
        setCurrentInstructions(response.data.instruction);
      })
      .catch((error) => {
        console.error('Error fetching agent execution details:', error);
      });
  }

  function saveAgentTemplate() {
    saveAgentAsTemplate(agentId)
        .then((response) => {
          toast.success("Agent saved as template successfully", {autoClose: 1800});
        })
        .catch((error) => {
          console.error('Error saving agent as template:', error);
        });
  }

  useEffect(() => {
    const resetRunStatus = (eventData) => {
      if (eventData.executionId === selectedRun.id) {
        setSelectedRun((prevSelectedRun) => (
          { ...prevSelectedRun, status: eventData.status }
        ));
      }
    };

    EventBus.on('resetRunStatus', resetRunStatus);

    return () => {
      EventBus.off('resetRunStatus', resetRunStatus);
    };
  });

  return (<>
    <div style={{display:'flex'}}>
      {history  && selectedRun !== null && <RunHistory runs={agentExecutions} selectedRunId={selectedRun?.id} setSelectedRun={setSelectedRun} setHistory={setHistory} setAgentExecutions={setAgentExecutions}/>}
      <div style={{width: history ? '40%' : '60%'}}>
        <div className={styles.detail_top}>
          <div style={{display:'flex'}}>
            {!history && selectedRun !== null && <div style={{display:'flex',alignItems:'center',cursor:'pointer',marginRight:'7px'}} onClick={() => setHistory(true)}>
              <div className={styles.run_history_button}><Image style={{marginTop:'-2px'}} width={16} height={16} src="/images/update.svg" alt="update-icon"/><span>&nbsp;Show run history</span>
              </div>
            </div>}
            <div style={{display:'flex',alignItems:'center',marginLeft:'2px'}} className={styles.tab_text}>
              {selectedRun && selectedRun.status === 'RUNNING' && <div style={{marginLeft:'-6px'}}><Image width={14} height={14} style={{mixBlendMode: 'exclusion'}} src="/images/loading.gif" alt="loading-icon"/></div>}
              <div className={styles.single_line_block} style={selectedRun && selectedRun.status === 'RUNNING' ? {marginLeft:'7px', maxWidth:'100px'} : {marginLeft:'-8px', maxWidth:'100px'}}>{selectedRun?.name || ''}</div>
            </div>
            <div style={{marginLeft:'7px'}}>
              <button onClick={() => setLeftPanel('activity_feed')} className={styles.tab_button} style={leftPanel === 'activity_feed' ? {background:'#454254'} : {background:'transparent'}}>Activity Feed</button>
            </div>
            {agentDetails && agentDetails.agent_type === 'Maintain Task Queue' && <div style={{marginLeft:'7px'}}>
              <button onClick={() => setLeftPanel('agent_type')} className={styles.tab_button} style={leftPanel === 'agent_type' ? {background:'#454254'} : {background:'transparent'}}>Task Queue</button>
            </div>}
          </div>
          <div style={{display:'flex'}}>
            <div>
              <button className={styles.run_button} onClick={() => setRunModal(true)}>
                <Image width={14} height={14} src="/images/run_icon.svg" alt="run-icon"/>&nbsp;New Run
              </button>
            </div>
            {<button className="secondary_button" style={{padding:'8px',height:'31px'}} onMouseEnter={() => setDropdown(true)} onMouseLeave={() => setDropdown(false)}>
              <Image width={14} height={14} src="/images/three_dots.svg" alt="run-icon"/>
            </button>}
            {dropdown && <div onMouseEnter={() => setDropdown(true)} onMouseLeave={() => setDropdown(false)}>
              <ul className="dropdown_container" style={{marginTop:'31px',marginLeft:'-32px'}}>
                <li className="dropdown_item" onClick={() => saveAgentTemplate()}>Save as Template</li>
                {selectedRun && selectedRun.status === 'RUNNING' && <li className="dropdown_item" onClick={() => {updateRunStatus("PAUSED")}}>Pause</li>}
                {selectedRun && (selectedRun.status === 'CREATED' || selectedRun.status === 'PAUSED') && <li className="dropdown_item" onClick={() => {updateRunStatus("RUNNING")}}>Resume</li>}
                {agentExecutions && agentExecutions.length > 1 && <li className="dropdown_item" onClick={() => {updateRunStatus("TERMINATED")}}>Delete</li>}
                <li className="dropdown_item" onClick={() => setCreateModal(true)}>Schedule Run</li>     
                <li className="dropdown_item" onClick={() => {setCreateEditModal(true);AgentScheduleComponent;}}>Edit Schedule</li>
                <li className="dropdown_item" onClick={() => setCreateStopModal(true)}>Stop Schedule</li>
              </ul>
            </div>}


            {createModal && (
            <div className="modal" onClick={closeCreateModal}>
            <div className="modal-content" style={{width: '35%'}} onClick={preventDefault}>
            <div className={styles.detail_name}>Schedule Run</div>

            <div style={{marginBottom:'20px'}}>
              <label className={styles.form_label}>Select a date and time</label>
              <div >
              <Datetime className={styles.rdtPicker} onChange={handleTimeChange} inputProps={{ placeholder: 'Enter here' }}/>
              </div>          
            </div>
             
            <div style={{marginBottom:'20px', display:'flex'}}>
            <input type="checkbox" className="checkbox" checked={isRecurring} onChange={toggleRecurring} style={{ marginRight: '5px'}}/>
            <label className={styles.form_label}>Recurring run</label>
            </div>

            {isRecurring && (<div>
            <div style={{color:"white", marginBottom:'20px'}}>Recurring run details</div>
            <label className={styles.form_label}>Repeat every</label>

            <div style={{display:'flex',marginBottom:'20px'}}>
              <div style={{width:'70%', marginRight:'5px'}}>
                <input className="input_medium" type="text" value={timeValue} onChange={handleDateChange} placeholder='Enter here'/>
              </div>
              <div style={{width:'30%'}} >
                <div className="custom_select_container" onClick={() => setTimeDropdown(!timeDropdown)} style={{width:'100%'}}>
                {timeUnit}<Image width={20} height={21} src={!timeDropdown ? '/images/dropdown_down.svg' : '/images/dropdown_up.svg'} alt="expand-icon"/>
                </div>
                <div>
                {timeDropdown && <div className="custom_select_options" ref={timeRef} style={{width:'30%'}}>
                {timeUnitArray.map((timeUnit, index) => (<div key={index} className="custom_select_option" onClick={() => handleTimeSelect(index)} style={{padding:'12px 14px',maxWidth:'100%'}}>
                  {timeUnit}
                </div>))}
                </div>} 
                </div>
              </div>
            </div>

            <label className={styles.form_label}>Recurring expiry</label>
            <div>
            <div style={{display:'inline'}}>
              <div style={{width:'100%', marginRight:'5px'}}>
              <div className="custom_select_container" onClick={() => setExpiryDropdown(!expiryDropdown)} style={{width:'100%'}}>
                {expiry}<Image width={20} height={21} src={!expiryDropdown ? '/images/dropdown_down.svg' : '/images/dropdown_up.svg'} alt="expand-icon"/>
              </div>
              <div>
                {expiryDropdown && <div className="custom_select_options" ref={expiryRef} style={{width:'30%'}}>
                {expiryArray.map((expiry, index) => (<div key={index} className="custom_select_option" onClick={() => handleExpirySelect(index)} style={{padding:'12px 14px',maxWidth:'100%'}}>
                  {expiry}
                </div>))}
                </div>} 
              </div>
              </div>
              {expiry==='After certain number of runs' && (
                <div style={{width:'100%', marginTop:'10px'}}>
                  <input className="input_medium" type="text" value={expiryRuns} onChange={handleExpiryRuns} placeholder="Enter the number of runs" />
                </div>
              )}
              {expiry==='Specific Date' && (
                <div style={{width:'100%', marginTop:'10px'}}>
                  {/* <input className="input_medium" type="text" placeholder="Select the date" /> */}
                  <Datetime timeFormat={false} className={styles.rdtPicker} onChange={handleDateTimeChange} inputProps={{ placeholder: 'Enter here' }}/>
                </div>
              )}
            </div>
            </div>
            </div>)}
            <div style={{display: 'flex', justifyContent: 'flex-end',marginTop: '20px'}}>
              <button className="secondary_button" style={{marginRight: '10px'}} onClick={closeCreateModal}>
                Cancel
              </button>
              <button className={styles.run_button} style={{paddingLeft:'15px',paddingRight:'25px'}} onClick={createAndScheduleRun}>
                Create and Schedule Run
              </button>
            </div>
          </div>
        </div>)}


            {createEditModal && (
            <div className="modal" onClick={closeCreateModal}>
            <div className="modal-content" style={{width: '35%'}} onClick={preventDefault}>
            <div className={styles.detail_name}>Edit Schedule</div>

            <div style={{marginBottom:'20px'}}>
              <label className={styles.form_label}>Select a date and time</label>
              <div >
              <Datetime className={styles.rdtPicker} onChange={handleTimeChange} inputProps={{ placeholder: 'Enter here' }}/>
              </div>          
            </div>
             
            <div style={{marginBottom:'20px', display:'flex'}}>
            <input type="checkbox" className="checkbox" checked={isRecurring} onChange={toggleRecurring} style={{ marginRight: '5px'}}/>
            <label className={styles.form_label}>Recurring run</label>
            </div>

            {isRecurring && (<div>
            <div style={{color:"white", marginBottom:'20px'}}>Recurring run details</div>
            <label className={styles.form_label}>Repeat every</label>

            <div style={{display:'flex',marginBottom:'20px'}}>
              <div style={{width:'70%', marginRight:'5px'}}>
                <input className="input_medium" type="text" value={timeValue} onChange={handleDateChange} placeholder='Enter here'/>
              </div>
              <div style={{width:'30%'}} >
                <div className="custom_select_container" onClick={() => setTimeDropdown(!timeDropdown)} style={{width:'100%'}}>
                {timeUnit}<Image width={20} height={21} src={!timeDropdown ? '/images/dropdown_down.svg' : '/images/dropdown_up.svg'} alt="expand-icon"/>
                </div>
                <div>
                {timeDropdown && <div className="custom_select_options" ref={timeRef} style={{width:'30%'}}>
                {timeUnitArray.map((timeUnit, index) => (<div key={index} className="custom_select_option" onClick={() => handleTimeSelect(index)} style={{padding:'12px 14px',maxWidth:'100%'}}>
                  {timeUnit}
                </div>))}
                </div>} 
                </div>
              </div>
              </div>

            <label className={styles.form_label}>Recurring expiry</label>
            <div>
            <div style={{display:'inline'}}>
              <div style={{width:'100%', marginRight:'5px'}}>
              <div className="custom_select_container" onClick={() => setExpiryDropdown(!expiryDropdown)} style={{width:'100%'}}>
                {expiry}<Image width={20} height={21} src={!expiryDropdown ? '/images/dropdown_down.svg' : '/images/dropdown_up.svg'} alt="expand-icon"/>
                </div>
                <div>
                {expiryDropdown && <div className="custom_select_options" ref={expiryRef} style={{width:'30%'}}>
                {expiryArray.map((expiry, index) => (<div key={index} className="custom_select_option" onClick={() => handleExpirySelect(index)} style={{padding:'12px 14px',maxWidth:'100%'}}>
                  {expiry}
                </div>))}
                </div>} 
                </div>
              </div>
              {expiry==='After certain number of runs' && (
                <div style={{width:'100%', marginTop:'10px'}}>
                  <input className="input_medium" type="text" value={expiryRuns} onChange={handleExpiryRuns} placeholder="Enter the number of runs" />
                </div>
              )}
              {expiry==='Specific Date' && (
                <div style={{width:'100%', marginTop:'10px'}}>
                  {/* <input className="input_medium" type="text" placeholder="Select the date" /> */}
                  <Datetime timeFormat={false} className={styles.rdtPicker} onChange={handleDateTimeChange} inputProps={{ placeholder: 'Enter here' }}/>
                </div>
              )}
            </div>
            </div>
            </div>)}
            <div style={{display: 'flex', justifyContent: 'flex-end',marginTop: '20px'}}>
              <button className="secondary_button" style={{marginRight: '10px'}} onClick={closeCreateModal}>
                Cancel
              </button>
              <button className={styles.run_button} onClick={handleUpdateSchedule} style={{paddingLeft:'15px',paddingRight:'25px'}}>
                Update Schedule
              </button>
            </div>
          </div>
        </div>)}

        {createStopModal && (
          <div className="modal" onClick={closeCreateModal}>
            <div className="modal-content" style={{width: '35%'}} onClick={preventDefault}>
            <div className={styles.detail_name}>Stop Schedule</div>
            <label className={styles.form_label}>All further schedules of this agent will be stopped. Are you sure you want to proceed?</label>
            <div style={{display: 'flex', justifyContent: 'flex-end',marginTop: '20px'}}>
              <button className="secondary_button" style={{marginRight: '10px'}} onClick={closeCreateModal}>
                Cancel
              </button>
              <button className={styles.run_button} style={{paddingLeft:'15px',paddingRight:'25px'}} onClick={stopSchedule}>
                Stop Schedule
              </button>
            </div>
            </div>
          </div>
          )}


        </div>
        </div>
        <div className={styles.detail_body}>
          {leftPanel === 'activity_feed' && <div className={styles.detail_content}>
            <ActivityFeed runModal={runModal} selectedView={selectedView} selectedRunId={selectedRun?.id || 0} setFetchedData={setFetchedData}/>
          </div>}
          {leftPanel === 'agent_type' && <div className={styles.detail_content}><TaskQueue selectedRunId={selectedRun?.id || 0}/></div>}
        </div>
      </div>
      <div style={{width:'40%'}}>
        <div className={styles.detail_top}>
          <div style={{display:'flex',overflowX:'scroll'}}>
            {agentDetails && agentDetails.permission_type.includes('RESTRICTED') && <div>
              <button onClick={() => setRightPanel('action_console')} className={styles.tab_button} style={rightPanel === 'action_console' ? {background:'#454254'} : {background:'transparent'}}>
                <Image style={{marginTop:'-1px'}} width={14} height={14} src="/images/action_console.svg" alt="action-console-icon"/>&nbsp;Action Console &nbsp; {pendingPermission>0 && <span className={styles.notification_circle}>{pendingPermission}</span>}
              </button>
            </div>}
            {/*<div>*/}
            {/*  <button onClick={() => setRightPanel('feedback')} className={styles.tab_button} style={rightPanel === 'feedback' ? {background:'#454254'} : {background:'transparent'}}>*/}
            {/*    Feedback*/}
            {/*  </button>*/}
            {/*</div>*/}
            <div>
              <button onClick={() => setRightPanel('details')} className={styles.tab_button} style={rightPanel === 'details' ? {background:'#454254',paddingRight:'15px'} : {background:'transparent',paddingRight:'15px'}}>
                <Image width={14} height={14} src="/images/info.svg" alt="details-icon"/>&nbsp;Details
              </button>
            </div>
            <div>
              <button onClick={() => setRightPanel('resource_manager')} className={styles.tab_button} style={rightPanel === 'resource_manager' ? {background:'#454254',paddingRight:'15px'} : {background:'transparent',paddingRight:'15px'}}>
                <Image width={14} height={14} src="/images/home_storage.svg" alt="manager-icon"/>&nbsp;Resource Manager
              </button>
            </div>
            {/*<div>*/}
            {/*  <button onClick={() => setRightPanel('logs')} className={styles.tab_button} style={rightPanel === 'logs' ? {background:'#454254'} : {background:'transparent'}}>*/}
            {/*    Logs*/}
            {/*  </button>*/}
            {/*</div>*/}
          </div>
        </div>
        <div className={styles.detail_body} style={{paddingRight:'0'}}>
          {rightPanel === 'action_console' && agentDetails && agentDetails?.permission_type !== 'God Mode' && (
              <div className={styles.detail_content}>
                <ActionConsole key={JSON.stringify(fetchedData)} actions={fetchedData} pendingPermission={pendingPermission} setPendingPermissions={setPendingPermissions}/>
              </div>
          )}
          {rightPanel === 'details' && <div className={styles.detail_content}><Details agentDetails={agentDetails} goals={currentGoals} instructions={currentInstructions} runCount={agentExecutions?.length || 0}/></div>}
          {rightPanel === 'resource_manager' && <div className={styles.detail_content}><ResourceManager agentId={agentId}/></div>}
        </div>
      </div>

      {runModal && (<div className="modal" onClick={closeRunModal}>
        <div className="modal-content" style={{width: '35%'}} onClick={preventDefault}>
          <div className={styles.detail_name}>Run agent name</div>
          <div>
            <label className={styles.form_label}>Name</label>
            <input className="input_medium" type="text" value={runName} onChange={handleRunNameChange}/>
          </div>
          {goals && goals.length > 0 && <div style={{marginTop: '15px'}}>
            <div><label className={styles.form_label}>Goals</label></div>
            {goals.map((goal, index) => (<div key={index} style={{marginBottom:'10px',display:'flex',alignItems:'center',justifyContent:'space-between'}}>
              <div style={{flex:'1'}}><input className="input_medium" type="text" value={goal} onChange={(event) => handleGoalChange(index, event.target.value)}/></div>
              {goals.length > 1 && <div>
                <button className="secondary_button" style={{marginLeft: '4px', padding: '5px'}}
                        onClick={() => handleGoalDelete(index)}>
                  <Image width={20} height={21} src="/images/close_light.svg" alt="close-icon"/>
                </button>
              </div>}
            </div>))}
            <div><button className="secondary_button" onClick={addGoal}>+ Add</button></div>
          </div>}
          <div style={{marginTop: '15px'}}>
            <div><label className={styles.form_label}>Instructions<span style={{fontSize:'9px'}}>&nbsp;(optional)</span></label></div>
            {instructions.map((goal, index) => (<div key={index} style={{marginBottom: '10px', display: 'flex', alignItems: 'center', justifyContent: 'space-between'}}>
              <div style={{flex: '1'}}><input className="input_medium" type="text" value={goal} onChange={(event) => handleInstructionChange(index, event.target.value)}/>
              </div>{instructions.length > 1 && <div>
              <button className="secondary_button" style={{marginLeft: '4px', padding: '5px'}} onClick={() => handleInstructionDelete(index)}>
                <Image width={20} height={21} src="/images/close_light.svg" alt="close-icon"/>
              </button>
            </div>}
            </div>))}
            <div>
              <button className="secondary_button" onClick={addInstruction}>+ Add</button>
            </div>
          </div>
          <div style={{display: 'flex', justifyContent: 'flex-end'}}>
            <button className="secondary_button" style={{marginRight: '10px'}} onClick={closeRunModal}>
              Cancel
            </button>
            <button className={styles.run_button} style={{paddingLeft:'15px',paddingRight:'25px'}} onClick={() => handleCreateRun()}>
              <Image width={14} height={14} src="/images/run_icon.svg" alt="run-icon"/>&nbsp;Run
            </button>
          </div>
        </div>
      </div>)}
    </div>
    <ToastContainer/>
  </>);
}<|MERGE_RESOLUTION|>--- conflicted
+++ resolved
@@ -12,10 +12,9 @@
 import {getAgentDetails, getAgentExecutions, updateExecution, addExecution, getExecutionDetails, saveAgentAsTemplate} from "@/pages/api/DashboardService";
 import {EventBus} from "@/utils/eventBus";
 import axios from 'axios';
-
+import { convertToGMT } from "@/utils/utils";
 import Datetime from "react-datetime";
 import "react-datetime/css/react-datetime.css";
-import moment from 'moment';
 import 'moment-timezone';
 
 export default function AgentWorkspace({agentId, selectedView}) {
@@ -32,26 +31,17 @@
   const [dropdown, setDropdown] = useState(false);
   const [fetchedData, setFetchedData] = useState(null);
   const [instructions, setInstructions] = useState(['']);
-<<<<<<< HEAD
   const [currentInstructions, setCurrentInstructions] = useState(['']);
   const [pendingPermission, setPendingPermissions] = useState(0)
-=======
-  const [pendingPermission, setPendingPermissions] = useState(0);
-
 
   const [timeValue, setTimeValue] = useState(null);
   const [expiryRuns, setExpiryRuns] = useState(null);
-  const [createDropdown, setCreateDropdown] = useState(false);	
-  const [createModal, setCreateModal] = useState(false);	
+  const [createModal, setCreateModal] = useState(false);
   const [createEditModal , setCreateEditModal] = useState(false);	
   const [createStopModal, setCreateStopModal] = useState(false);
   const [isRecurring, setIsRecurring] = useState(false);	
   const [timeDropdown, setTimeDropdown] = useState(false);	
-  const [expiryDropdown, setExpiryDropdown] = useState(false);	
-  // const [selectedDateTime, setSelectedDateTime] = useState(null);	
-  // const [selectedTime, setSelectedTime] = useState(null);	
-  // const [gmtDateTime, setgmtDateTime] = useState(null);	
-  // const [gmtTime, setGmtTime] = useState(null);	
+  const [expiryDropdown, setExpiryDropdown] = useState(false);
   const timeUnitArray = ['Days', 'Hours', 'Minutes']
   const expiryArray = ['Specific Date', 'After certain number of runs', 'No expiry']
  
@@ -64,58 +54,41 @@
 
   const handleTimeChange = (momentObj) => {	
     const startTime = convertToGMT(momentObj);
-    setLocalStorageValue("agent_start_time_" + String(internalId), startTime, setStartTime);
-  };
-  const handleDateChange = (event) => {	
-    setLocalStorageValue("agent_time_value_" + String(internalId), event.target.value, setTimeValue);
-  };
+    setStartTime(startTime);
+  };
+
+  const handleDateChange = (event) => {
+    setTimeValue(event.target.value);
+  };
+
   const handleTimeSelect = (index) => {
-    setLocalStorageValue("agent_time_unit_" + String(internalId), timeUnitArray[index], setTimeUnit);
-    setTimeDropdown(false);	
-  };
+    setTimeUnit(timeUnitArray[index]);
+    setTimeDropdown(false);
+  };
+
   const handleDateTimeChange = (momentObj) => {	
     const expiryDate = convertToGMT(momentObj);
-    setLocalStorageValue("agent_expiry_date_" + String(internalId), expiryDate, setExpiryDate);
-  };
-  const handleExpiryRuns = (event) => {	
-    setLocalStorageValue("agent_expiry_runs_" + String(internalId), event.target.value, setExpiryRuns);
+    setExpiryDate(expiryDate);
+  };
+
+  const handleExpiryRuns = (event) => {
+    setExpiryRuns(event.target.value);
   };
 
   const toggleRecurring = () => {	
     setIsRecurring(!isRecurring);	
   };
+
   const closeCreateModal = () => {	
     setCreateModal(false);
     setCreateEditModal(false);	
     setCreateStopModal(false);
   };
+
   const handleExpirySelect = (index) => {	
     setExpiry(expiryArray[index]);	
     setExpiryDropdown(false);	
   }
-
-  useEffect(() => {
-    const agent_start_time = localStorage.getItem("agent_start_time_" + String(internalId));
-    if(agent_start_time) {
-      setStartTime(agent_start_time);
-    }
-    const agent_time_value = localStorage.getItem("agent_time_value_" + String(internalId));
-    if(agent_time_value) {
-      setTimeValue(Number(agent_time_value));
-    }
-    const agent_time_unit = localStorage.getItem("agent_time_unit_" + String(internalId));
-    if(agent_time_unit) {
-      setTimeUnit(agent_time_unit);
-    }
-    const agent_expiry_date = localStorage.getItem("agent_expiry_date_" + String(internalId));
-    if(agent_expiry_date) {
-      setExpiryDate(agent_expiry_date);
-    }
-    const agent_expiry_runs = localStorage.getItem("agent_expiry_runs_" + String(internalId));
-    if(agent_expiry_runs) {
-      setExpiryRuns(Number(agent_expiry_runs));
-    }
-  },[internalId])
 
   const stopSchedule = () => {
     const apiUrl = `http://192.168.1.170:3000/api/agents/stop/schedule?agent_id=${agentId}`;
@@ -186,7 +159,6 @@
         console.error('Error updating agent schedule:', error);
       });
   };
->>>>>>> 8c48fe75
 
   const pendingPermissions = useMemo(() => {
     if (!fetchedData) return 0;
