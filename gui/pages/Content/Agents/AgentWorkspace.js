import React, {useEffect, useState} from 'react';
import Image from 'next/image';
import {ToastContainer, toast} from 'react-toastify';
import 'react-toastify/dist/ReactToastify.css';
import styles from './Agents.module.css';
import ActivityFeed from './ActivityFeed';
import TaskQueue from './TaskQueue';
import RunHistory from "./RunHistory";
import ActionConsole from "./ActionConsole";
import Details from "./Details";
import ResourceManager from "./ResourceManager";
import {getAgentDetails, getAgentExecutions, updateExecution, addExecution, updateAgents} from "@/pages/api/DashboardService";
import {EventBus} from "@/utils/eventBus";

export default function AgentWorkspace({agentId}) {
  const [leftPanel, setLeftPanel] = useState('activity_feed')
  const [rightPanel, setRightPanel] = useState('details')
  const [history, setHistory] = useState(false)
  const [selectedRun, setSelectedRun] = useState(null)
  const [runModal, setRunModal] = useState(false)
  const [goals, setGoals] = useState(null)
  const [tools, setTools] = useState([])
  const [runName, setRunName] = useState("New Run")
  const [agentDetails, setAgentDetails] = useState(null)
  const [agentExecutions, setAgentExecutions] = useState(null)
  const [dropdown, setDropdown] = useState(false);

  const addGoal = () => {
    setGoals((prevArray) => [...prevArray, 'new goal']);
  };

  const handleGoalChange = (index, newValue) => {
    const updatedGoals = [...goals];
    updatedGoals[index] = newValue;
    setGoals(updatedGoals);
  };

  const handleGoalDelete = (index) => {
    const updatedGoals = [...goals];
    updatedGoals.splice(index, 1);
    setGoals(updatedGoals);
  };

  const handleRunNameChange = (event) => {
    setRunName(event.target.value);
  }

  const handleCreateRun = () => {
    if (runName.replace(/\s/g, '') === '') {
      toast.error("Run name can't be blank", {autoClose: 1800});
      return
    }

    if (goals.length <= 0) {
      toast.error("Agent needs to have goals", {autoClose: 1800});
      return
    }

    const executionData = { "agent_id": agentId, "name": runName }
    const agentData = { "agent_id": agentId, "key": "goal", "value": goals}

    addExecution(executionData)
      .then((response) => {
        setRunModal(false);
        fetchExecutions(agentId, response.data);
        fetchAgentDetails(agentId);
        EventBus.emit('reFetchAgents', {});
        toast.success("New run created", {autoClose: 1800});
      })
      .catch((error) => {
        console.error('Error creating execution:', error);
        toast.error("Could not create run", {autoClose: 1800});
      });

    updateAgents(agentData)
      .then((response) => {
        EventBus.emit('reFetchAgents', {});
      })
      .catch((error) => {
        console.error('Error updating agent:', error);
      });
  };

  const closeRunModal = () => {
    setRunName("New Run");
    setRunModal(false);
  };

  const updateRunStatus = (status) => {
    const executionData = {"status": status};

    updateExecution(selectedRun.id, executionData)
      .then((response) => {
        EventBus.emit('updateRunStatus', {selectedRunId: selectedRun.id, status: status});
        if(status !== 'TERMINATED') {
          fetchExecutions(agentId, response.data);
        } else {
          fetchExecutions(agentId);
        }
        EventBus.emit('reFetchAgents', {});
      })
      .catch((error) => {
        console.error('Error updating execution:', error);
      });

    setDropdown(false);
  };

  const preventDefault = (e) => {
    e.stopPropagation();
  };

  useEffect(() => {
    fetchAgentDetails(agentId);
    fetchExecutions(agentId);
  }, [agentId])

  function fetchAgentDetails(agentId) {
    getAgentDetails(agentId)
      .then((response) => {
        setAgentDetails(response.data);
        setTools(response.data.tools);
        setGoals(response.data.goal);
      })
      .catch((error) => {
        console.error('Error fetching agent details:', error);
      });
  }

  function fetchExecutions(agentId, currentRun = null) {
    getAgentExecutions(agentId)
      .then((response) => {
        let data = response.data
        data = data.filter((run) => run.status !== 'TERMINATED');
        setAgentExecutions(data);
        setSelectedRun(currentRun ? currentRun : data[0]);
      })
      .catch((error) => {
        console.error('Error fetching agent executions:', error);
      });
  }

  return (<>
    <div style={{display:'flex'}}>
      {history && <RunHistory runs={agentExecutions} selectedRunId={selectedRun.id} setSelectedRun={setSelectedRun} setHistory={setHistory}/>}
      <div style={{width: history ? '40%' : '60%'}}>
        <div className={styles.detail_top}>
          <div style={{display:'flex'}}>
            {!history && selectedRun !== null && <div style={{display:'flex',alignItems:'center',cursor:'pointer',marginRight:'7px'}} onClick={() => setHistory(true)}>
              <Image width={16} height={16} src="/images/history.svg" alt="history-icon"/>
            </div>}
            <div style={{display:'flex',alignItems:'center',marginLeft:'2px'}} className={styles.tab_text}>
              {selectedRun && selectedRun.status === 'RUNNING' && <div style={{marginLeft:'-6px'}}><Image width={14} height={14} style={{mixBlendMode: 'exclusion'}} src="/images/loading.gif" alt="loading-icon"/></div>}
              <div className={styles.single_line_block} style={selectedRun && selectedRun.status === 'RUNNING' ? {marginLeft:'7px', maxWidth:'100px'} : {marginLeft:'-8px', maxWidth:'100px'}}>{selectedRun?.name || ''}</div>
            </div>
            <div style={{marginLeft:'7px'}}>
              <button onClick={() => setLeftPanel('activity_feed')} className={styles.tab_button} style={leftPanel === 'activity_feed' ? {background:'#454254'} : {background:'transparent'}}>Activity Feed</button>
            </div>
            {agentDetails && agentDetails.agent_type === 'Maintain Task Queue' && <div style={{marginLeft:'7px'}}>
              <button onClick={() => setLeftPanel('agent_type')} className={styles.tab_button} style={leftPanel === 'agent_type' ? {background:'#454254'} : {background:'transparent'}}>Task Queue</button>
            </div>}
          </div>
          <div style={{display:'flex'}}>
            <div>
              <button className={styles.run_button} onClick={() => setRunModal(true)}>
                <Image width={14} height={14} src="/images/run_icon.svg" alt="run-icon"/>&nbsp;New Run
              </button>
            </div>
            {selectedRun && agentExecutions && (selectedRun.status !== 'COMPLETED' || (selectedRun.status === 'COMPLETED' && agentExecutions.length > 1)) && <button className={styles.three_dots} onMouseEnter={() => setDropdown(true)} onMouseLeave={() => setDropdown(false)}>
              <Image width={14} height={14} src="/images/three_dots.svg" alt="run-icon"/>
            </button>}
            {dropdown && <div onMouseEnter={() => setDropdown(true)} onMouseLeave={() => setDropdown(false)}>
              <ul className="dropdown_container">
                {selectedRun && selectedRun.status === 'RUNNING' && <li className="dropdown_item" onClick={() => {updateRunStatus("PAUSED")}}>Pause</li>}
                {selectedRun && (selectedRun.status === 'CREATED' || selectedRun.status === 'PAUSED') && <li className="dropdown_item" onClick={() => {updateRunStatus("RUNNING")}}>Resume</li>}
                {agentExecutions && agentExecutions.length > 1 && <li className="dropdown_item" onClick={() => {updateRunStatus("TERMINATED")}}>Delete</li>}
              </ul>
            </div>}
          </div>
        </div>
        <div className={styles.detail_body}>
<<<<<<< HEAD
          {leftPanel === 'activity_feed' && <div className={styles.detail_content}><ActivityFeed selectedRunId={selectedRun?.id || 0} selectedRunStatus={selectedRun?.status || 'CREATED'}/></div>}
          {leftPanel === 'agent_type' && <div className={styles.detail_content}><TaskQueue selectedRunId={selectedRun?.id || 0}/></div>}
=======
          {leftPanel === 'activity_feed' && <div className={styles.detail_content}><ActivityFeed selectedRunId={selectedRun?.id || 0}/></div>}
          {leftPanel === 'agent_type' && <div className={styles.detail_content}><TaskQueue/></div>}
>>>>>>> 9ac61bf9
        </div>
      </div>
      <div style={{width:'40%'}}>
        <div className={styles.detail_top}>
          <div style={{display:'flex',overflowX:'scroll'}}>
            {/*<div>*/}
            {/*  <button onClick={() => setRightPanel('action_console')} className={styles.tab_button} style={rightPanel === 'action_console' ? {background:'#454254'} : {background:'transparent'}}>*/}
            {/*    Action Console*/}
            {/*  </button>*/}
            {/*</div>*/}
            {/*<div>*/}
            {/*  <button onClick={() => setRightPanel('feedback')} className={styles.tab_button} style={rightPanel === 'feedback' ? {background:'#454254'} : {background:'transparent'}}>*/}
            {/*    Feedback*/}
            {/*  </button>*/}
            {/*</div>*/}
            <div>
              <button onClick={() => setRightPanel('details')} className={styles.tab_button} style={rightPanel === 'details' ? {background:'#454254',paddingRight:'15px'} : {background:'transparent',paddingRight:'15px'}}>
                <Image style={{marginTop:'-1px'}} width={14} height={14} src="/images/info.svg" alt="details-icon"/>&nbsp;Details
              </button>
            </div>
            <div>
              <button onClick={() => setRightPanel('resource_manager')} className={styles.tab_button} style={rightPanel === 'resource_manager' ? {background:'#454254',paddingRight:'15px'} : {background:'transparent',paddingRight:'15px'}}>
                <Image style={{marginTop:'-2px'}} width={14} height={14} src="/images/home_storage.svg" alt="manager-icon"/>&nbsp;Resource Manager
              </button>
            </div>
            {/*<div>*/}
            {/*  <button onClick={() => setRightPanel('logs')} className={styles.tab_button} style={rightPanel === 'logs' ? {background:'#454254'} : {background:'transparent'}}>*/}
            {/*    Logs*/}
            {/*  </button>*/}
            {/*</div>*/}
          </div>
        </div>
        <div className={styles.detail_body} style={{paddingRight:'0'}}>
          {rightPanel === 'action_console' && agentDetails && agentDetails?.permission_type !== 'God Mode' && <div className={styles.detail_content}><ActionConsole/></div>}
          {rightPanel === 'details' && <div className={styles.detail_content}><Details agentDetails={agentDetails} tools={tools} runCount={agentExecutions?.length || 0}/></div>}
          {rightPanel === 'resource_manager' && <div className={styles.detail_content}><ResourceManager agentId={agentId}/></div>}
        </div>
      </div>

      {runModal && (<div className="modal" onClick={closeRunModal}>
        <div className="modal-content" style={{width: '35%'}} onClick={preventDefault}>
          <div className={styles.detail_name}>Run agent name</div>
          <div>
            <label className={styles.form_label}>Name</label>
            <input className="input_medium" type="text" value={runName} onChange={handleRunNameChange}/>
          </div>
          {goals && goals.length > 0 && <div style={{marginTop: '15px'}}>
            <div><label className={styles.form_label}>Goals</label></div>
            {goals.map((goal, index) => (<div key={index} style={{marginBottom:'10px',display:'flex',alignItems:'center',justifyContent:'space-between'}}>
              <div style={{flex:'1'}}><input className="input_medium" type="text" value={goal} onChange={(event) => handleGoalChange(index, event.target.value)}/></div>
              {goals.length > 1 && <div>
                <button className="secondary_button" style={{marginLeft: '4px', padding: '5px'}}
                        onClick={() => handleGoalDelete(index)}>
                  <Image width={20} height={21} src="/images/close_light.svg" alt="close-icon"/>
                </button>
              </div>}
            </div>))}
            <div><button className="secondary_button" onClick={addGoal}>+ Add</button></div>
          </div>}
          <div style={{display: 'flex', justifyContent: 'flex-end'}}>
            <button className="secondary_button" style={{marginRight: '10px'}} onClick={closeRunModal}>
              Cancel
            </button>
            <button className={styles.run_button} style={{paddingLeft:'15px',paddingRight:'25px'}} onClick={() => handleCreateRun()}>
              <Image width={14} height={14} src="/images/run_icon.svg" alt="run-icon"/>&nbsp;Run
            </button>
          </div>
        </div>
      </div>)}
    </div>
    <ToastContainer/>
  </>);
}<|MERGE_RESOLUTION|>--- conflicted
+++ resolved
@@ -179,13 +179,8 @@
           </div>
         </div>
         <div className={styles.detail_body}>
-<<<<<<< HEAD
-          {leftPanel === 'activity_feed' && <div className={styles.detail_content}><ActivityFeed selectedRunId={selectedRun?.id || 0} selectedRunStatus={selectedRun?.status || 'CREATED'}/></div>}
+          {leftPanel === 'activity_feed' && <div className={styles.detail_content}><ActivityFeed selectedRunId={selectedRun?.id || 0}/></div>}
           {leftPanel === 'agent_type' && <div className={styles.detail_content}><TaskQueue selectedRunId={selectedRun?.id || 0}/></div>}
-=======
-          {leftPanel === 'activity_feed' && <div className={styles.detail_content}><ActivityFeed selectedRunId={selectedRun?.id || 0}/></div>}
-          {leftPanel === 'agent_type' && <div className={styles.detail_content}><TaskQueue/></div>}
->>>>>>> 9ac61bf9
         </div>
       </div>
       <div style={{width:'40%'}}>
