--- conflicted
+++ resolved
@@ -6,11 +6,7 @@
 import './_app.css'
 import Head from 'next/head';
 import Image from "next/image";
-<<<<<<< HEAD
-import { getProject, validateAccessToken } from "@/pages/api/DashboardService";
-=======
 import { getOrganisation, getProject, validateAccessToken } from "@/pages/api/DashboardService";
->>>>>>> f0beb137
 import { githubClientId } from "@/pages/api/apiConfig";
 import { useRouter } from 'next/router';
 import querystring from 'querystring';
@@ -20,10 +16,7 @@
   const [tokenAuthenticated, isTokenAuthenticated] = useState(false);
   const [selectedProject, setSelectedProject] = useState(null);
   const [userName, setUserName] = useState('');
-<<<<<<< HEAD
-=======
   const [organisationId, setOrganisationId] = useState(null);
->>>>>>> f0beb137
   const router = useRouter();
 
   useEffect(() => {
@@ -39,15 +32,9 @@
       .then((response) => {
         setUserName(response.data.name || '');
         isTokenAuthenticated(true);
-<<<<<<< HEAD
-        getProject(response.data.organisation_id)
-          .then((response) => {
-            setSelectedProject(response.data[0]);
-=======
         getOrganisation(response.data.id)
           .then((response) => {
             setOrganisationId(response.data.id);
->>>>>>> f0beb137
           })
           .catch((error) => {
             console.error('Error fetching project:', error);
@@ -57,8 +44,6 @@
         console.error('Error validating access token:', error);
       });
   }, []);
-<<<<<<< HEAD
-=======
 
   useEffect(() => {
     getProject(organisationId)
@@ -69,7 +54,6 @@
         console.error('Error fetching project:', error);
       });
   }, [organisationId]);
->>>>>>> f0beb137
   
   const handleSelectionEvent = (data) => {
     setSelectedView(data);
