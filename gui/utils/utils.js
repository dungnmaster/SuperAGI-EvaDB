--- conflicted
+++ resolved
@@ -162,10 +162,6 @@
 export const setLocalStorageValue = (key, value, stateFunction) => {
   stateFunction(value);
   localStorage.setItem(key, value);
-<<<<<<< HEAD
-  console.log(localStorage.getItem(key));
-=======
->>>>>>> 875d1281
 }
 
 export const setLocalStorageArray = (key, value, stateFunction) => {
