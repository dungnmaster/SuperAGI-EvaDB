import importlib.util
import inspect
import json
import os
import sys
import zipfile
from urllib.parse import urlparse

import requests

from superagi.config.config import get_config
from superagi.lib.logger import logger
from superagi.models.tool import Tool
from superagi.models.tool_config import ToolConfig
from superagi.models.toolkit import Toolkit
from superagi.tools.base_tool import BaseTool, ToolConfiguration
from superagi.tools.base_tool import BaseToolkit


def parse_github_url(github_url):
    parts = github_url.split('/')
    owner = parts[3]
    repo = parts[4]
    branch = "main"
    return f"{owner}/{repo}/{branch}"


def download_tool(tool_url, target_folder):
    parsed_url = parse_github_url(tool_url)
    parts = parsed_url.split("/")
    path = "/"
    owner, repo, branch = parts[0], parts[1], parts[2]
    archive_url = f"https://api.github.com/repos/{owner}/{repo}/zipball/{branch}"
    response = requests.get(archive_url)
    tool_zip_file_path = os.path.join(target_folder, 'tool.zip')

    with open(tool_zip_file_path, 'wb') as f:
        f.write(response.content)

    logger.info("Reading Zip")
    with zipfile.ZipFile(tool_zip_file_path, 'r') as z:
        members = [m for m in z.namelist() if m.startswith(f"{owner}-{repo}") and f"{path}" in m]

        # Extract only folders in the root directory
        root_folders = [member for member in members if member.count('/') > 1]
        for member in root_folders:
            archive_folder = f"{owner}-{repo}"
            target_name = member.replace(f"{archive_folder}/", "", 1)

            # Skip the unique hash folder while extracting:
            segments = target_name.split('/', 1)
            if len(segments) > 1:
                target_name = segments[1]
            else:
                continue

            target_path = os.path.join(target_folder, target_name)

            if not target_name:
                continue

            if member.endswith('/'):
                os.makedirs(target_path, exist_ok=True)
            else:
                with open(target_path, 'wb') as outfile, z.open(member) as infile:
                    outfile.write(infile.read())
    logger.info("Donwload Success!")
    os.remove(tool_zip_file_path)


def get_classes_in_file(file_path, clazz):
    classes = []

    module = load_module_from_file(file_path)

    for name, member in inspect.getmembers(module):
        if inspect.isclass(member) and issubclass(member, clazz) and member != clazz:
            class_dict = {}
            class_dict['class_name'] = member.__name__

            class_obj = getattr(module, member.__name__)
            try:
                obj = class_obj()
                if clazz == BaseToolkit:
                    get_toolkit_info(class_dict, classes, obj)
                elif clazz == BaseTool:
                    get_tool_info(class_dict, classes, obj)
            except:
                class_dict = None
    return classes


def get_tool_info(class_dict, classes, obj):
    """
        Get tool information from an object.
    """
    class_dict['tool_name'] = obj.name
    class_dict['tool_description'] = obj.description
    classes.append(class_dict)


def get_toolkit_info(class_dict, classes, obj):
    """
        Get toolkit information from an object.
    """
    class_dict['toolkit_name'] = obj.name
    class_dict['toolkit_description'] = obj.description
    class_dict['toolkit_tools'] = obj.get_tools()
    class_dict['toolkit_keys'] = obj.get_env_keys()
    classes.append(class_dict)


def load_module_from_file(file_path):
    spec = importlib.util.spec_from_file_location("module_name", file_path)
    module = importlib.util.module_from_spec(spec)
    spec.loader.exec_module(module)

    return module


def init_tools(folder_paths, session, tool_name_to_toolkit):
    # Iterate over all subfolders
    for folder_path in folder_paths:
        if not os.path.exists(folder_path):
            continue
        for folder_name in os.listdir(folder_path):
            folder_dir = os.path.join(folder_path, folder_name)
            # Iterate over all files in the subfolder
            if not os.path.isdir(folder_dir):
                continue
                # sys.path.append(os.path.abspath('superagi/tools/email'))
            sys.path.append(folder_dir)
            for file_name in os.listdir(folder_dir):
                file_path = os.path.join(folder_dir, file_name)
                if file_name.endswith(".py") and not file_name.startswith("__init__"):
                    # Get classes
                    classes = get_classes_in_file(file_path=file_path, clazz=BaseTool)
                    update_base_tool_class_info(classes, file_name, folder_name, session, tool_name_to_toolkit)


def update_base_tool_class_info(classes, file_name, folder_name, session, tool_name_to_toolkit):
    for clazz in classes:
        if clazz["class_name"] is not None:
            tool_name = clazz['tool_name']
            tool_description = clazz['tool_description']
            toolkit_id = tool_name_to_toolkit.get((tool_name, folder_name), None)
            if toolkit_id is not None:
                new_tool = Tool.add_or_update(session, tool_name=tool_name, folder_name=folder_name,
                                              class_name=clazz['class_name'], file_name=file_name,
                                              toolkit_id=tool_name_to_toolkit[(tool_name, folder_name)],
                                              description=tool_description)


def init_toolkits(code_link, existing_toolkits, folder_paths, organisation, session):
    tool_name_to_toolkit = {}
    new_toolkits = []
    # Iterate over all subfolders
    for folder_path in folder_paths:
        if not os.path.exists(folder_path):
            continue
        for folder_name in os.listdir(folder_path):
            folder_dir = os.path.join(folder_path, folder_name)

            if not os.path.isdir(folder_dir):
                continue
                # sys.path.append(os.path.abspath('superagi/tools/email'))
            sys.path.append(folder_dir)
            # Iterate over all files in the subfolder
            for file_name in os.listdir(folder_dir):
                file_path = os.path.join(folder_dir, file_name)
                if file_name.endswith(".py") and not file_name.startswith("__init__"):
                    # Get classes
                    classes = get_classes_in_file(file_path=file_path, clazz=BaseToolkit)
                    tool_name_to_toolkit = update_base_toolkit_info(classes, code_link, folder_name, new_toolkits,
                                                                    organisation, session, tool_name_to_toolkit)
    # Delete toolkits that are not present in the updated toolkits
    delete_extra_toolkit(existing_toolkits, new_toolkits, session)
    return tool_name_to_toolkit


def delete_extra_toolkit(existing_toolkits, new_toolkits, session):
    for toolkit in existing_toolkits:
        if toolkit.name not in [new_toolkit.name for new_toolkit in new_toolkits]:
            session.query(Tool).filter(Tool.toolkit_id == toolkit.id).delete()
            session.query(ToolConfig).filter(ToolConfig.toolkit_id == toolkit.id).delete()
            session.delete(toolkit)
    # Commit the changes to the database
    session.commit()


def update_base_toolkit_info(classes, code_link, folder_name, new_toolkits, organisation, session,
                             tool_name_to_toolkit):
    for clazz in classes:
        if clazz["class_name"] is not None:
            toolkit_name = clazz["toolkit_name"]
            toolkit_description = clazz["toolkit_description"]
            tools = clazz["toolkit_tools"]
            tool_config_keys = clazz["toolkit_keys"]
            # Create a new ToolKit object
            new_toolkit = Toolkit.add_or_update(
                session,
                name=toolkit_name,
                description=toolkit_description,
                show_toolkit=True if len(tools) > 1 else False,
                organisation_id=organisation.id,
                tool_code_link=code_link
            )
            new_toolkits.append(new_toolkit)
            tool_mapping = {}
            # Store the tools in the database
            for tool in tools:
                new_tool = Tool.add_or_update(session, tool_name=tool.name, folder_name=folder_name,
                                              class_name=None, file_name=None,
                                              toolkit_id=new_toolkit.id, description=tool.description)
                tool_mapping[tool.name, folder_name] = new_toolkit.id
            tool_name_to_toolkit = {**tool_mapping, **tool_name_to_toolkit}

            # Store the tools config in the database
            for tool_config_key in tool_config_keys:
                if isinstance(tool_config_key, ToolConfiguration):
                    new_config = ToolConfig.add_or_update(session, toolkit_id=new_toolkit.id,
                                                      key=tool_config_key.key,
                                                      key_type=tool_config_key.key_type,
                                                      is_required=tool_config_key.is_required,
                                                      is_secret=tool_config_key.is_secret)
                else:
                    ToolConfig.add_or_update(session, toolkit_id=new_toolkit.id,
                                                          key = tool_config_key)
    return tool_name_to_toolkit


def process_files(folder_paths, session, organisation, code_link=None):
    existing_toolkits = session.query(Toolkit).filter(Toolkit.organisation_id == organisation.id).all()

    tool_name_to_toolkit = init_toolkits(code_link, existing_toolkits, folder_paths, organisation, session)
    init_tools(folder_paths, session, tool_name_to_toolkit)


def get_readme_content_from_code_link(tool_code_link):
    if tool_code_link is None:
        return None
    parsed_url = urlparse(tool_code_link)
    path_parts = parsed_url.path.split("/")

    # Extract username, repository, and branch from the URL
    username = path_parts[1]
    repository = path_parts[2]
    branch = path_parts[4] if len(path_parts) > 4 else "main"

    readme_url = f"https://raw.githubusercontent.com/{username}/{repository}/{branch}/README.MD"
    response = requests.get(readme_url)
    if response.status_code == 404:
        readme_url = f"https://raw.githubusercontent.com/{username}/{repository}/{branch}/README.md"
        response = requests.get(readme_url)
    readme_content = response.text
    return readme_content


def register_toolkits(session, organisation):
    tool_paths = ["superagi/tools", "superagi/tools/external_tools"]
    # if get_config("ENV", "DEV") == "PROD":
    #     tool_paths.append("superagi/tools/marketplace_tools")
<<<<<<< HEAD
    if organisation is not None:
        process_files(tool_paths, session, organisation)
        logger.info(f"Toolkits Registered Successfully for Organisation ID : {organisation.id}!")


def register_marketplace_toolkits(session, organisation):
    tool_paths = ["superagi/tools", "superagi/tools/external_tools", "superagi/tools/marketplace_tools"]
    if organisation is not None:
        process_files(tool_paths, session, organisation)
        logger.info(f"Marketplace Toolkits Registered Successfully for Organisation ID : {organisation.id}!")
=======
    if organisation is not None:
        process_files(tool_paths, session, organisation)
        logger.info(f"Toolkits Registered Successfully for Organisation ID : {organisation.id}!")
>>>>>>> 694b3af6

def register_marketplace_toolkits(session, organisation):
    tool_paths = ["superagi/tools", "superagi/tools/external_tools","superagi/tools/marketplace_tools"]
    if organisation is not None:
        process_files(tool_paths, session, organisation)
        logger.info(f"Marketplace Toolkits Registered Successfully for Organisation ID : {organisation.id}!")

def extract_repo_name(repo_link):
    # Extract the repository name from the link
    # Assuming the GitHub link format: https://github.com/username/repoName
    repo_name = repo_link.rsplit('/', 1)[-1]

    return repo_name


def add_tool_to_json(repo_link):
    # Read the content of the tools.json file
    with open('tools.json', 'r') as file:
        tools_data = json.load(file)

    # Extract the repository name from the link
    repo_name = extract_repo_name(repo_link)

    # Add a new key-value pair to the tools object
    tools_data['tools'][repo_name] = repo_link

    # Write the updated JSON object back to tools.json
    with open('tools.json', 'w') as file:
        json.dump(tools_data, file, indent=2)


def handle_tools_import():
    print("Handling tools import")
    tool_paths = ["superagi/tools", "superagi/tools/marketplace_tools", "superagi/tools/external_tools"]
    for tool_path in tool_paths:
        if not os.path.exists(tool_path):
            continue
        for folder_name in os.listdir(tool_path):
            folder_dir = os.path.join(tool_path, folder_name)
            if os.path.isdir(folder_dir):
<<<<<<< HEAD
                sys.path.append(folder_dir)


def compare_tools(tool1, tool2):
    fields = ["name", "description"]
    return any(tool1.get(field) != tool2.get(field) for field in fields)


def compare_configs(config1, config2):
    fields = ["key"]
    return any(config1.get(field) != config2.get(field) for field in fields)


def compare_toolkit(toolkit1, toolkit2):
    main_toolkit_fields = ["description", "show_toolkit", "name", "tool_code_link"]
    toolkit_diff = any(toolkit1.get(field) != toolkit2.get(field) for field in main_toolkit_fields)

    tools1 = sorted(toolkit1.get("tools", []), key=lambda tool: tool.get("name", ""))
    tools2 = sorted(toolkit2.get("tools", []), key=lambda tool: tool.get("name", ""))

    if len(tools1) != len(tools2):
        tools_diff = True
    else:
        tools_diff = any(compare_tools(tool1, tool2) for tool1, tool2 in zip(tools1, tools2))

    tool_configs1 = sorted(toolkit1.get("configs", []), key=lambda config: config.get("key", ""))
    tool_configs2 = sorted(toolkit2.get("configs", []), key=lambda config: config.get("key", ""))
    if len(tool_configs1) != len(tool_configs2):
        tool_configs_diff = True
    else:
        tool_configs_diff = any(compare_configs(config1, config2) for config1, config2 in zip(tool_configs1,
                                                                                              tool_configs2))

    print("toolkit_diff : ", toolkit_diff)
    print("tools_diff : ", tools_diff)
    print("tool_configs_diff : ", tool_configs_diff)
    return toolkit_diff or tools_diff or tool_configs_diff
=======
                sys.path.append(folder_dir)
>>>>>>> 694b3af6
<|MERGE_RESOLUTION|>--- conflicted
+++ resolved
@@ -260,22 +260,9 @@
     tool_paths = ["superagi/tools", "superagi/tools/external_tools"]
     # if get_config("ENV", "DEV") == "PROD":
     #     tool_paths.append("superagi/tools/marketplace_tools")
-<<<<<<< HEAD
     if organisation is not None:
         process_files(tool_paths, session, organisation)
         logger.info(f"Toolkits Registered Successfully for Organisation ID : {organisation.id}!")
-
-
-def register_marketplace_toolkits(session, organisation):
-    tool_paths = ["superagi/tools", "superagi/tools/external_tools", "superagi/tools/marketplace_tools"]
-    if organisation is not None:
-        process_files(tool_paths, session, organisation)
-        logger.info(f"Marketplace Toolkits Registered Successfully for Organisation ID : {organisation.id}!")
-=======
-    if organisation is not None:
-        process_files(tool_paths, session, organisation)
-        logger.info(f"Toolkits Registered Successfully for Organisation ID : {organisation.id}!")
->>>>>>> 694b3af6
 
 def register_marketplace_toolkits(session, organisation):
     tool_paths = ["superagi/tools", "superagi/tools/external_tools","superagi/tools/marketplace_tools"]
@@ -316,9 +303,7 @@
         for folder_name in os.listdir(tool_path):
             folder_dir = os.path.join(tool_path, folder_name)
             if os.path.isdir(folder_dir):
-<<<<<<< HEAD
                 sys.path.append(folder_dir)
-
 
 def compare_tools(tool1, tool2):
     fields = ["name", "description"]
@@ -353,7 +338,4 @@
     print("toolkit_diff : ", toolkit_diff)
     print("tools_diff : ", tools_diff)
     print("tool_configs_diff : ", tool_configs_diff)
-    return toolkit_diff or tools_diff or tool_configs_diff
-=======
-                sys.path.append(folder_dir)
->>>>>>> 694b3af6
+    return toolkit_diff or tools_diff or tool_configs_diff