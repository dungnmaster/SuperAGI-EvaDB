--- conflicted
+++ resolved
@@ -106,12 +106,8 @@
             return "Agent Not found"
 
         tools = [
-<<<<<<< HEAD
             ThinkingTool(),
-=======
->>>>>>> 9ac61bf9
             WebScraperTool(),
-            ReasoningTool()
         ]
 
         parsed_config = Agent.fetch_configuration(session, agent.id)
