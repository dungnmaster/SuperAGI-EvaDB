--- conflicted
+++ resolved
@@ -166,14 +166,8 @@
         print(user_tools)
 
         tools = self.set_default_params_tools(tools, parsed_config, agent_execution.agent_id,
-<<<<<<< HEAD
-                                              model_api_key=model_api_key)
-
-=======
                                               model_api_key=model_api_key, session=session)
         
->>>>>>> 56870a57
-
 
         spawned_agent = SuperAgi(ai_name=parsed_config["name"], ai_role=parsed_config["description"],
                                  llm=OpenAi(model=parsed_config["model"], api_key=model_api_key), tools=tools,
