--- conflicted
+++ resolved
@@ -5,9 +5,10 @@
 from fastapi import HTTPException, Depends
 from fastapi_jwt_auth import AuthJWT
 from pydantic import BaseModel
-
-from superagi.controllers.types.agent_create_request import AgentExecutionConfigRequest
+from pydantic.fields import List
+
 from superagi.helper.time_helper import get_time_difference
+from superagi.models.agent_execution_config import AgentExecutionConfiguration
 from superagi.models.agent_workflow import AgentWorkflow
 from superagi.worker import execute_agent
 from superagi.models.agent_execution import AgentExecution
@@ -46,18 +47,15 @@
     num_of_tokens: Optional[int]
     current_step_id: Optional[int]
     permission_id: Optional[int]
+    goal: Optional[List[str]]
+    instruction: Optional[List[str]]
 
     class Config:
         orm_mode = True
 
 # CRUD Operations
-<<<<<<< HEAD
-@router.post("/add", response_model=AgentExecutionConfigRequest, status_code=201)
-def create_agent_execution(agent_execution: AgentExecutionConfigRequest,
-=======
 @router.post("/add", response_model=AgentExecutionOut, status_code=201)
 def create_agent_execution(agent_execution: AgentExecutionIn,
->>>>>>> 1e5c8b4c
                            Authorize: AuthJWT = Depends(check_auth)):
     """
     Create a new agent execution/run.
@@ -81,8 +79,16 @@
                                         agent_id=agent_execution.agent_id, name=agent_execution.name, num_of_calls=0,
                                         num_of_tokens=0,
                                         current_step_id=start_step_id)
+    agent_execution_configs = {
+        "goal": agent_execution.goal,
+        "instruction": agent_execution.instruction
+    }
     db.session.add(db_agent_execution)
     db.session.commit()
+    db.session.flush()
+    AgentExecutionConfiguration.add_or_update_agent_execution_config(session=db.session, execution=db_agent_execution,
+                                                                     agent_execution_configs=agent_execution_configs)
+
     if db_agent_execution.status == "RUNNING":
         execute_agent.delay(db_agent_execution.id, datetime.now())
 
