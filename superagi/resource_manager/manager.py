--- conflicted
+++ resolved
@@ -57,8 +57,7 @@
             return f"{file_name} - File written successfully"
         except Exception as err:
             return f"Error: {err}"
-<<<<<<< HEAD
-    
+
     def write_csv_file(self, file_name: str, csv_data):
         if self.agent_id is not None:
             final_path = ResourceHelper.get_agent_resource_path(file_name, self.agent_id)
@@ -75,8 +74,6 @@
             return f"{file_name} - File written successfully"
         except Exception as err:
             return f"Error: {err}"
-=======
 
     def get_agent_resource_path(self, file_name: str):
-        return ResourceHelper.get_agent_resource_path(file_name, self.agent_id)
->>>>>>> 20ab92e2
+        return ResourceHelper.get_agent_resource_path(file_name, self.agent_id)