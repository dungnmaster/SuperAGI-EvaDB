--- conflicted
+++ resolved
@@ -56,37 +56,11 @@
         if not resources:
             return
 
-<<<<<<< HEAD
-        model_api_key = self.__get_model_api_key()
-        model_source = self.__get_model_source()
-        summary_texts = [resource.summary for resource in resources if resource.summary is not None]
-
-        # generate_all is added because we want to generate summary for all resources when agent is created
-        # this is set to false when adding individual resources
-        if len(summary_texts) < len(resources) and generate_all:
-            file_paths = [resource.path for resource in resources if resource.summary is None]
-            for file_path in file_paths:
-                if resources[0].storage_type == 'S3':
-                    documents = ResourceManager(str(self.agent_id)).create_llama_document_s3(file_path)
-                else:
-                    documents = ResourceManager(str(self.agent_id)).create_llama_document(file_path)
-                if documents is not None and len(documents) > 0:
-                    summary_texts.append(LlamaDocumentSummary(model_api_key=model_api_key, model_source=model_source).generate_summary_of_document(documents))
-
-=======
         resource_summary = " ".join([resource.name for resource in resources])
->>>>>>> 9da19f2f
         agent_last_resource = self.session.query(AgentConfiguration). \
             filter(AgentConfiguration.agent_id == self.agent_id,
                    AgentConfiguration.key == "last_resource_time").first()
 
-<<<<<<< HEAD
-        resource_summary = summary_texts[0] if summary_texts else None
-        if len(summary_texts) > 1:
-            resource_summary = LlamaDocumentSummary(model_api_key=model_api_key).generate_summary_of_texts(
-                summary_texts)
-=======
->>>>>>> 9da19f2f
 
         if agent_config_resource_summary is not None:
             agent_config_resource_summary.value = resource_summary
