# agent has a master prompt
# agent executes the master prompt along with long term memory
# agent can run the task queue as well with long term memory
from __future__ import annotations

import time
from typing import Any
from typing import Tuple
import json
import numpy as np
from pydantic import ValidationError
from pydantic.types import List
from sqlalchemy import asc
from sqlalchemy.orm import sessionmaker

from superagi.agent.agent_prompt_builder import AgentPromptBuilder
from superagi.agent.output_parser import BaseOutputParser, AgentOutputParser, AgentSchemaOutputParser
from superagi.agent.task_queue import TaskQueue
from superagi.apm.event_handler import EventHandler
from superagi.helper.token_counter import TokenCounter
from superagi.lib.logger import logger
from superagi.llms.base_llm import BaseLlm
from superagi.models.agent import Agent
from superagi.models.agent_execution import AgentExecution
# from superagi.models.types.agent_with_config import AgentWithConfig
from superagi.models.agent_execution_feed import AgentExecutionFeed
from superagi.models.agent_execution_permission import AgentExecutionPermission
from superagi.models.agent_workflow_step import AgentWorkflowStep
from superagi.models.db import connect_db
from superagi.tools.base_tool import BaseTool
from superagi.types.common import BaseMessage
from superagi.vector_store.base import VectorStore

FINISH = "finish"
WRITE_FILE = "Write File"
FILE = "FILE"
S3 = "S3"
# print("\033[91m\033[1m"
#         + "\nA bit about me...."
#         + "\033[0m\033[0m")


engine = connect_db()
Session = sessionmaker(bind=engine)


class SuperAgi:
    def __init__(self,
                 ai_name: str,
                 ai_role: str,
                 llm: BaseLlm,
                 memory: VectorStore,
                 tools: List[BaseTool],
                 agent_config: Any,
                 agent_execution_config: Any,
                 output_parser: BaseOutputParser = AgentSchemaOutputParser(),
                 ):
        self.ai_name = ai_name
        self.ai_role = ai_role
        self.full_message_history: List[BaseMessage] = []
        self.llm = llm
        self.memory = memory
        self.output_parser = output_parser
        self.tools = tools
        self.agent_config = agent_config
        self.agent_execution_config = agent_execution_config

    @classmethod
    def from_llm_and_tools(
            cls,
            ai_name: str,
            ai_role: str,
            memory: VectorStore,
            tools: List[BaseTool],
            llm: BaseLlm
    ) -> SuperAgi:
        return cls(
            ai_name=ai_name,
            ai_role=ai_role,
            llm=llm,
            memory=memory,
            output_parser=AgentOutputParser(),
            tools=tools
        )

    def fetch_agent_feeds(self, session, agent_execution_id):
        agent_feeds = session.query(AgentExecutionFeed.role, AgentExecutionFeed.feed) \
            .filter(AgentExecutionFeed.agent_execution_id == agent_execution_id) \
            .order_by(asc(AgentExecutionFeed.created_at)) \
            .all()
        return agent_feeds[2:]

    def split_history(self, history: List, pending_token_limit: int) -> Tuple[List[BaseMessage], List[BaseMessage]]:
        hist_token_count = 0
        i = len(history)
        for message in reversed(history):
            token_count = TokenCounter.count_message_tokens([{"role": message["role"], "content": message["content"]}],
                                                            self.llm.get_model())
            hist_token_count += token_count
            if hist_token_count > pending_token_limit:
                return history[:i], history[i:]
            i -= 1
        return [], history

    def execute(self, workflow_step: AgentWorkflowStep):

        session = Session()
        agent_execution_id = self.agent_config["agent_execution_id"]
        task_queue = TaskQueue(str(agent_execution_id))

        token_limit = TokenCounter.token_limit()
        agent_feeds = self.fetch_agent_feeds(session, self.agent_config["agent_execution_id"])
        current_calls = 0
        if len(agent_feeds) <= 0:
            task_queue.clear_tasks()
        messages = []
        max_token_limit = 600
        # adding history to the messages
        if workflow_step.history_enabled:
            prompt = self.build_agent_prompt(workflow_step.prompt, task_queue=task_queue,
                                             max_token_limit=max_token_limit)
            messages.append({"role": "system", "content": prompt})
            messages.append({"role": "system", "content": f"The current time and date is {time.strftime('%c')}"})
            base_token_limit = TokenCounter.count_message_tokens(messages, self.llm.get_model())
            full_message_history = [{'role': role, 'content': feed} for role, feed in agent_feeds]
            past_messages, current_messages = self.split_history(full_message_history,
                                                                 token_limit - base_token_limit - max_token_limit)
            for history in current_messages:
                messages.append({"role": history["role"], "content": history["content"]})
            messages.append({"role": "user", "content": workflow_step.completion_prompt})
        else:
            prompt = self.build_agent_prompt(workflow_step.prompt, task_queue=task_queue,
                                             max_token_limit=max_token_limit)
            messages.append({"role": "system", "content": prompt})
            # agent_execution_feed = AgentExecutionFeed(agent_execution_id=self.agent_config["agent_execution_id"],
            #                                           agent_id=self.agent_config["agent_id"], feed=template_step.prompt,
            #                                           role="user")

        logger.debug("Prompt messages:", messages)
        if len(agent_feeds) <= 0:
            for message in messages:
                agent_execution_feed = AgentExecutionFeed(agent_execution_id=self.agent_config["agent_execution_id"],
                                                          agent_id=self.agent_config["agent_id"],
                                                          feed=message["content"],
                                                          role=message["role"])
                session.add(agent_execution_feed)
                session.commit()

        current_tokens = TokenCounter.count_message_tokens(messages, self.llm.get_model())
        response = self.llm.chat_completion(messages, token_limit - current_tokens)
        current_calls = current_calls + 1
        total_tokens = current_tokens + TokenCounter.count_message_tokens(response, self.llm.get_model())
<<<<<<< HEAD
        self.update_agent_execution_tokens(current_calls, total_tokens)
        logger.debug("Response:", response)
=======
        self.update_agent_execution_tokens(current_calls, total_tokens,session)

>>>>>>> 36eccdc5
        if 'content' not in response or response['content'] is None:
            raise RuntimeError(f"Failed to get response from llm")
        assistant_reply = response['content']

        final_response = {"result": "PENDING", "retry": False, "completed_task_count": 0}
        if workflow_step.output_type == "tools":
            # check if permission is required for the tool in restricted mode
            is_permission_required, response = self.check_permission_in_restricted_mode(assistant_reply, session)
            if is_permission_required:
                return response

            tool_response = self.handle_tool_response(assistant_reply)

            agent_execution_feed = AgentExecutionFeed(agent_execution_id=self.agent_config["agent_execution_id"],
                                                      agent_id=self.agent_config["agent_id"],
                                                      feed=assistant_reply,
                                                      role="assistant")
            session.add(agent_execution_feed)
            tool_response_feed = AgentExecutionFeed(agent_execution_id=self.agent_config["agent_execution_id"],
                                                    agent_id=self.agent_config["agent_id"],
                                                    feed=tool_response["result"],
                                                    role="system"
                                                    )
            session.add(tool_response_feed)
            final_response = tool_response
            final_response["pending_task_count"] = len(task_queue.get_tasks())
            final_response["completed_task_count"] = len(task_queue.get_completed_tasks())
        elif workflow_step.output_type == "replace_tasks":
            tasks = eval(assistant_reply)
            task_queue.clear_tasks()
            for task in reversed(tasks):
                task_queue.add_task(task)
            if len(tasks) > 0:
                logger.info("Tasks reprioritized in order: " + str(tasks))
            current_tasks = task_queue.get_tasks()
            if len(current_tasks) == 0:
                final_response = {"result": "COMPLETE", "pending_task_count": 0}
            else:
                final_response = {"result": "PENDING", "pending_task_count": len(current_tasks)}
        elif workflow_step.output_type == "tasks":
            tasks = eval(assistant_reply)
            tasks = np.array(tasks).flatten().tolist()
            for task in reversed(tasks):
                task_queue.add_task(task)
            if len(tasks) > 0:
                logger.info("Adding task to queue: " + str(tasks))
            for task in tasks:
                agent_execution_feed = AgentExecutionFeed(agent_execution_id=self.agent_config["agent_execution_id"],
                                                          agent_id=self.agent_config["agent_id"],
                                                          feed="New Task Added: " + task,
                                                          role="system")
                session.add(agent_execution_feed)
            current_tasks = task_queue.get_tasks()
            if len(current_tasks) == 0:
                final_response = {"result": "COMPLETE", "pending_task_count": 0}
            else:
                final_response = {"result": "PENDING", "pending_task_count": len(current_tasks)}
        if workflow_step.output_type == "tools" and final_response["retry"] == False:
            task_queue.complete_task(final_response["result"])
            current_tasks = task_queue.get_tasks()
            if final_response["completed_task_count"] > 0 and len(current_tasks) == 0:
                final_response["result"] = "COMPLETE"
            if len(current_tasks) > 0 and final_response["result"] == "COMPLETE":
                final_response["result"] = "PENDING"
        session.commit()

        logger.info("Iteration completed moving to next iteration!")
        session.close()
        return final_response

    def handle_tool_response(self, assistant_reply):
        action = self.output_parser.parse(assistant_reply)
        tools = {t.name.lower().replace(" ", ""): t for t in self.tools}
        action_name = action.name.lower().replace(" ", "")
        agent = session.query(Agent).filter(Agent.id == self.agent_config["agent_id"],).first()
        organisation = agent.get_agent_organisation(session)
        if action_name == FINISH or action.name == "":
            logger.info("\nTask Finished :) \n")
            output = {"result": "COMPLETE", "retry": False}
            EventHandler(session=session).create_event('tool_used', {'tool_name':action.name}, self.agent_config["agent_id"], organisation.id),
            return output
        if action_name in tools:
            tool = tools[action_name]
            retry = False
            EventHandler(session=session).create_event('tool_used', {'tool_name':action.name}, self.agent_config["agent_id"], organisation.id),
            try:
                parsed_args = self.clean_tool_args(action.args)
                observation = tool.execute(parsed_args)
            except ValidationError as e:
                retry = True
                observation = (
                    f"Validation Error in args: {str(e)}, args: {action.args}"
                )
            except Exception as e:
                retry = True
                observation = (
                    f"Error1: {str(e)}, {type(e).__name__}, args: {action.args}"
                )
            result = f"Tool {tool.name} returned: {observation}"
            output = {"result": result, "retry": retry}
        elif action.name == "ERROR":
            result = f"Error2: {action.args}. "
            output = {"result": result, "retry": False}
        else:
            result = (
                f"Unknown tool '{action.name}'. "
                f"Please refer to the 'TOOLS' list for available "
                f"tools and only respond in the specified JSON format."
            )
            output = {"result": result, "retry": True}

        logger.info("Tool Response : " + str(output) + "\n")
        return output

<<<<<<< HEAD
    def clean_tool_args(self, args):
        parsed_args = {}
        for key in args.keys():
            parsed_args[key] = args[key]
            if type(args[key]) is dict and "value" in args[key]:
                parsed_args[key] = args[key]["value"]
        return parsed_args

    def update_agent_execution_tokens(self, current_calls, total_tokens):
=======
    def update_agent_execution_tokens(self, current_calls, total_tokens, session):
>>>>>>> 36eccdc5
        agent_execution = session.query(AgentExecution).filter(
            AgentExecution.id == self.agent_config["agent_execution_id"]).first()
        agent_execution.num_of_calls += current_calls
        agent_execution.num_of_tokens += total_tokens
        session.commit()

    def build_agent_prompt(self, prompt: str, task_queue: TaskQueue, max_token_limit: int):
        pending_tasks = task_queue.get_tasks()
        completed_tasks = task_queue.get_completed_tasks()
        add_finish_tool = True
        if len(pending_tasks) > 0 or len(completed_tasks) > 0:
            add_finish_tool = False

        prompt = AgentPromptBuilder.replace_main_variables(prompt, self.agent_execution_config["goal"], self.agent_execution_config["instruction"],
                                                           self.agent_config["constraints"], self.tools, add_finish_tool)

        response = task_queue.get_last_task_details()

        last_task = ""
        last_task_result = ""
        # pending_tasks = []
        # current_task = ""
        if response is not None:
            last_task = response["task"]
            last_task_result = response["response"]
        current_task = task_queue.get_first_task() or ""
        token_limit = TokenCounter.token_limit() - max_token_limit
        prompt = AgentPromptBuilder.replace_task_based_variables(prompt, current_task, last_task, last_task_result,
                                                                 pending_tasks, completed_tasks, token_limit)
        return prompt

    def check_permission_in_restricted_mode(self, assistant_reply: str, session):
        action = self.output_parser.parse(assistant_reply)
        tools = {t.name: t for t in self.tools}

        excluded_tools = [FINISH, '', None]

        if self.agent_config["permission_type"].upper() == "RESTRICTED" and action.name not in excluded_tools and \
                tools.get(action.name) and tools[action.name].permission_required:
            new_agent_execution_permission = AgentExecutionPermission(
                agent_execution_id=self.agent_config["agent_execution_id"],
                status="PENDING",
                agent_id=self.agent_config["agent_id"],
                tool_name=action.name,
                assistant_reply=assistant_reply)

            session.add(new_agent_execution_permission)
            session.commit()
            return True, {"result": "WAITING_FOR_PERMISSION", "permission_id": new_agent_execution_permission.id}
        return False, None<|MERGE_RESOLUTION|>--- conflicted
+++ resolved
@@ -150,13 +150,9 @@
         response = self.llm.chat_completion(messages, token_limit - current_tokens)
         current_calls = current_calls + 1
         total_tokens = current_tokens + TokenCounter.count_message_tokens(response, self.llm.get_model())
-<<<<<<< HEAD
-        self.update_agent_execution_tokens(current_calls, total_tokens)
-        logger.debug("Response:", response)
-=======
-        self.update_agent_execution_tokens(current_calls, total_tokens,session)
-
->>>>>>> 36eccdc5
+
+        self.update_agent_execution_tokens(current_calls, total_tokens, session)
+        
         if 'content' not in response or response['content'] is None:
             raise RuntimeError(f"Failed to get response from llm")
         assistant_reply = response['content']
@@ -271,7 +267,6 @@
         logger.info("Tool Response : " + str(output) + "\n")
         return output
 
-<<<<<<< HEAD
     def clean_tool_args(self, args):
         parsed_args = {}
         for key in args.keys():
@@ -280,10 +275,8 @@
                 parsed_args[key] = args[key]["value"]
         return parsed_args
 
-    def update_agent_execution_tokens(self, current_calls, total_tokens):
-=======
+
     def update_agent_execution_tokens(self, current_calls, total_tokens, session):
->>>>>>> 36eccdc5
         agent_execution = session.query(AgentExecution).filter(
             AgentExecution.id == self.agent_config["agent_execution_id"]).first()
         agent_execution.num_of_calls += current_calls
